--- conflicted
+++ resolved
@@ -101,7 +101,6 @@
 		setupForAuth();
 
 		// is this a fake node?
-<<<<<<< HEAD
 		/* ENABLE_REPLICATION start */
 		if (sa instanceof InetSocketAddress) {
 			InetSocketAddress inetSockAddr = (InetSocketAddress)sa;
@@ -116,9 +115,6 @@
 		isFake = ("/" + CacheMonitor.FAKE_SERVER_NODE).equals(sa.toString());
 		*/
 		/* ENABLE_REPLICATION end */
-=======
-		isFake = ("/" + CacheManager.FAKE_SERVER_NODE).equals(sa.toString());
->>>>>>> e2b43ae0
 	}
 
 	/* (non-Javadoc)
