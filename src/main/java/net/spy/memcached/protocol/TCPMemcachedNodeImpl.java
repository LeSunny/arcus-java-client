/*
 * arcus-java-client : Arcus Java client
 * Copyright 2010-2014 NAVER Corp.
 *
 * Licensed under the Apache License, Version 2.0 (the "License");
 * you may not use this file except in compliance with the License.
 * You may obtain a copy of the License at
 *
 * http://www.apache.org/licenses/LICENSE-2.0
 *
 * Unless required by applicable law or agreed to in writing, software
 * distributed under the License is distributed on an "AS IS" BASIS,
 * WITHOUT WARRANTIES OR CONDITIONS OF ANY KIND, either express or implied.
 * See the License for the specific language governing permissions and
 * limitations under the License.
 */
package net.spy.memcached.protocol;

import java.io.IOException;
<<<<<<< HEAD
/* ENABLE_REPLICATION start */
import java.net.InetAddress;
import java.net.InetSocketAddress;
/* ENABLE_REPLICATION end */
=======
import java.net.InetAddress;
import java.net.InetSocketAddress;
>>>>>>> 59d63387
import java.net.SocketAddress;
import java.nio.ByteBuffer;
import java.nio.channels.SelectionKey;
import java.nio.channels.SocketChannel;
import java.util.ArrayList;
import java.util.Collection;
import java.util.concurrent.BlockingQueue;
import java.util.concurrent.CountDownLatch;
import java.util.concurrent.TimeUnit;
import java.util.concurrent.atomic.AtomicInteger;

import net.spy.memcached.CacheManager;
import net.spy.memcached.MemcachedNode;
import net.spy.memcached.compat.SpyObject;
import net.spy.memcached.ops.Operation;
import net.spy.memcached.ops.OperationState;

/**
 * Represents a node with the memcached cluster, along with buffering and
 * operation queues.
 */
public abstract class TCPMemcachedNodeImpl extends SpyObject
	implements MemcachedNode {

	private final SocketAddress socketAddress;
	private final ByteBuffer rbuf;
	private final ByteBuffer wbuf;
	protected final BlockingQueue<Operation> writeQ;
	private final BlockingQueue<Operation> readQ;
	private final BlockingQueue<Operation> inputQueue;
	private final long opQueueMaxBlockTime;
	// This has been declared volatile so it can be used as an availability
	// indicator.
	private volatile int reconnectAttempt=1;
	private SocketChannel channel;
	private int toWrite=0;
	protected Operation optimizedOp=null;
	private volatile SelectionKey sk=null;
	private boolean shouldAuth=false;
	private CountDownLatch authLatch;
	private ArrayList<Operation> reconnectBlocked;

	// operation Future.get timeout counter
	private final AtomicInteger continuousTimeout = new AtomicInteger(0);

	// # of operations added into inputQueue
	private long addOpCount;

	// fake node
	private boolean isFake = false; 
	
	public boolean isFake() {
		return isFake;
	}

	public TCPMemcachedNodeImpl(SocketAddress sa, SocketChannel c,
			int bufSize, BlockingQueue<Operation> rq,
			BlockingQueue<Operation> wq, BlockingQueue<Operation> iq,
			long opQueueMaxBlockTime, boolean waitForAuth) {
		super();
		assert sa != null : "No SocketAddress";
		assert c != null : "No SocketChannel";
		assert bufSize > 0 : "Invalid buffer size: " + bufSize;
		assert rq != null : "No operation read queue";
		assert wq != null : "No operation write queue";
		assert iq != null : "No input queue";
		socketAddress=sa;
		setChannel(c);
		rbuf=ByteBuffer.allocate(bufSize);
		wbuf=ByteBuffer.allocate(bufSize);
		getWbuf().clear();
		readQ=rq;
		writeQ=wq;
		inputQueue=iq;
		addOpCount=0;
		this.opQueueMaxBlockTime = opQueueMaxBlockTime;
		shouldAuth = waitForAuth;
		setupForAuth();

		// is this a fake node?
<<<<<<< HEAD
		/* ENABLE_REPLICATION start */
=======
		/* ENABLE_REPLICATION if */
>>>>>>> 59d63387
		if (sa instanceof InetSocketAddress) {
			InetSocketAddress inetSockAddr = (InetSocketAddress)sa;
			InetAddress inetAddr = inetSockAddr.getAddress();
			if (inetAddr != null) {
				String ipport = inetAddr.getHostAddress() + ":" +inetSockAddr.getPort();
<<<<<<< HEAD
				isFake = CacheMonitor.FAKE_SERVER_NODE.equals(ipport);
=======
				isFake = CacheManager.FAKE_SERVER_NODE.equals(ipport);
>>>>>>> 59d63387
			}
		}
		/* ENABLE_REPLICATION else */
		/*
<<<<<<< HEAD
		isFake = ("/" + CacheMonitor.FAKE_SERVER_NODE).equals(sa.toString());
=======
		isFake = ("/" + CacheManager.FAKE_SERVER_NODE).equals(sa.toString());
>>>>>>> 59d63387
		*/
		/* ENABLE_REPLICATION end */
	}

	/* (non-Javadoc)
	 * @see net.spy.memcached.MemcachedNode#copyInputQueue()
	 */
	public final void copyInputQueue() {
		Collection<Operation> tmp=new ArrayList<Operation>();

		// don't drain more than we have space to place
		inputQueue.drainTo(tmp, writeQ.remainingCapacity());

		writeQ.addAll(tmp);
	}

	/* (non-Javadoc)
	 * @see net.spy.memcached.MemcachedNode#destroyInputQueue()
	 */
	public Collection<Operation> destroyInputQueue() {
		Collection<Operation> rv=new ArrayList<Operation>();
		inputQueue.drainTo(rv);
		return rv;
	}

	/* (non-Javadoc)
	 * @see net.spy.memcached.MemcachedNode#setupResend()
	 */
	public final void setupResend() {
		// First, reset the current write op, or cancel it if we should
		// be authenticating
		Operation op=getCurrentWriteOp();
		if(shouldAuth && op != null) {
		    op.cancel();
		} else if(op != null) {
			ByteBuffer buf=op.getBuffer();
			if(buf != null) {
				buf.reset();
			} else {
				getLogger().info("No buffer for current write op, removing");
				removeCurrentWriteOp();
			}
		}
		// Now cancel all the pending read operations.  Might be better to
		// to requeue them.
		while(hasReadOp()) {
			op=removeCurrentReadOp();
			if (op != getCurrentWriteOp()) {
				getLogger().warn("Discarding partially completed op: %s", op);
				op.cancel();
			}
		}

		while(shouldAuth && hasWriteOp()) {
			op=removeCurrentWriteOp();
			getLogger().warn("Discarding partially completed op: %s", op);
			op.cancel();
		}


		getWbuf().clear();
		getRbuf().clear();
		toWrite=0;
	}

	// Prepare the pending operations.  Return true if there are any pending
	// ops
	private boolean preparePending() {
		// Copy the input queue into the write queue.
		copyInputQueue();

		// Now check the ops
		Operation nextOp=getCurrentWriteOp();
		while(nextOp != null && nextOp.isCancelled()) {
			getLogger().info("Removing cancelled operation: %s", nextOp);
			removeCurrentWriteOp();
			nextOp=getCurrentWriteOp();
		}
		return nextOp != null;
	}

	/* (non-Javadoc)
	 * @see net.spy.memcached.MemcachedNode#fillWriteBuffer(boolean)
	 */
	public final void fillWriteBuffer(boolean shouldOptimize) {
		if(toWrite == 0 && readQ.remainingCapacity() > 0) {
			getWbuf().clear();
			Operation o=getCurrentWriteOp();
			while(o != null && toWrite < getWbuf().capacity()) {
				assert o.getState() == OperationState.WRITING;
				// This isn't the most optimal way to do this, but it hints
				// at a larger design problem that may need to be taken care
				// if in the bowels of the client.
				// In practice, readQ should be small, however.
				if(!readQ.contains(o)) {
					readQ.add(o);
				}

				ByteBuffer obuf=o.getBuffer();
				assert obuf != null : "Didn't get a write buffer from " + o;
				int bytesToCopy=Math.min(getWbuf().remaining(),
						obuf.remaining());
				byte b[]=new byte[bytesToCopy];
				obuf.get(b);
				getWbuf().put(b);
				getLogger().debug("After copying stuff from %s: %s",
						o, getWbuf());
				if(!o.getBuffer().hasRemaining()) {
					o.writeComplete();
					transitionWriteItem();

					preparePending();
					if(shouldOptimize) {
						optimize();
					}

					o=getCurrentWriteOp();
				}
				toWrite += bytesToCopy;
			}
			getWbuf().flip();
			assert toWrite <= getWbuf().capacity()
				: "toWrite exceeded capacity: " + this;
			assert toWrite == getWbuf().remaining()
				: "Expected " + toWrite + " remaining, got "
				+ getWbuf().remaining();
		} else {
			getLogger().debug("Buffer is full, skipping");
		}
	}

	/* (non-Javadoc)
	 * @see net.spy.memcached.MemcachedNode#transitionWriteItem()
	 */
	public final void transitionWriteItem() {
		Operation op=removeCurrentWriteOp();
		assert op != null : "There is no write item to transition";
		getLogger().debug("Finished writing %s", op);
	}

	/* (non-Javadoc)
	 * @see net.spy.memcached.MemcachedNode#optimize()
	 */
	protected abstract void optimize();

	/* (non-Javadoc)
	 * @see net.spy.memcached.MemcachedNode#getCurrentReadOp()
	 */
	public final Operation getCurrentReadOp() {
		return readQ.peek();
	}

	/* (non-Javadoc)
	 * @see net.spy.memcached.MemcachedNode#removeCurrentReadOp()
	 */
	public final Operation removeCurrentReadOp() {
		return readQ.remove();
	}

	/* (non-Javadoc)
	 * @see net.spy.memcached.MemcachedNode#getCurrentWriteOp()
	 */
	public final Operation getCurrentWriteOp() {
		return optimizedOp == null ? writeQ.peek() : optimizedOp;
	}

	/* (non-Javadoc)
	 * @see net.spy.memcached.MemcachedNode#removeCurrentWriteOp()
	 */
	public final Operation removeCurrentWriteOp() {
		Operation rv=optimizedOp;
		if(rv == null) {
			rv=writeQ.remove();
		} else {
			optimizedOp=null;
		}
		return rv;
	}

	/* (non-Javadoc)
	 * @see net.spy.memcached.MemcachedNode#hasReadOp()
	 */
	public final boolean hasReadOp() {
		return !readQ.isEmpty();
	}

	/* (non-Javadoc)
	 * @see net.spy.memcached.MemcachedNode#hasWriteOp()
	 */
	public final boolean hasWriteOp() {
		return !(optimizedOp == null && writeQ.isEmpty());
	}

	/* (non-Javadoc)
	 * @see net.spy.memcached.MemcachedNode#addOp(net.spy.memcached.ops.Operation)
	 */
	public final void addOp(Operation op) {
		try {
			if (!authLatch.await(1, TimeUnit.SECONDS)) {
			    op.cancel();
				getLogger().warn(
					"Operation canceled because authentication " +
					"or reconnection and authentication has " +
					"taken more than one second to complete.");
				getLogger().debug("Canceled operation %s", op.toString());
				return;
			}
			if(!inputQueue.offer(op, opQueueMaxBlockTime,
					TimeUnit.MILLISECONDS)) {
				throw new IllegalStateException("Timed out waiting to add "
						+ op + "(max wait=" + opQueueMaxBlockTime + "ms)");
			}
			addOpCount += 1;
		} catch(InterruptedException e) {
			// Restore the interrupted status
			Thread.currentThread().interrupt();
			throw new IllegalStateException("Interrupted while waiting to add "
					+ op);
		}
	}

	/* (non-Javadoc)
	 * @see net.spy.memcached.MemcachedNode#insertOp(net.spy.memcached.ops.Operation)
	 */
	public final void insertOp(Operation op) {
		ArrayList<Operation> tmp = new ArrayList<Operation>(
				inputQueue.size() + 1);
		tmp.add(op);
		inputQueue.drainTo(tmp);
		inputQueue.addAll(tmp);
		addOpCount += 1;
	}

	/* (non-Javadoc)
	 * @see net.spy.memcached.MemcachedNode#getSelectionOps()
	 */
	public final int getSelectionOps() {
		int rv=0;
		if(getChannel().isConnected()) {
			if(hasReadOp()) {
				rv |= SelectionKey.OP_READ;
			}
			if(toWrite > 0 || hasWriteOp()) {
				rv |= SelectionKey.OP_WRITE;
			}
		} else {
			rv = SelectionKey.OP_CONNECT;
		}
		return rv;
	}

	/* (non-Javadoc)
	 * @see net.spy.memcached.MemcachedNode#getRbuf()
	 */
	public final ByteBuffer getRbuf() {
		return rbuf;
	}

	/* (non-Javadoc)
	 * @see net.spy.memcached.MemcachedNode#getWbuf()
	 */
	public final ByteBuffer getWbuf() {
		return wbuf;
	}

	/* (non-Javadoc)
	 * @see net.spy.memcached.MemcachedNode#getSocketAddress()
	 */
	public final SocketAddress getSocketAddress() {
		return socketAddress;
	}

	/* (non-Javadoc)
	 * @see net.spy.memcached.MemcachedNode#isActive()
	 */
	public final boolean isActive() {
		return !isFake && reconnectAttempt == 0
			&& getChannel() != null && getChannel().isConnected();
	}

	/* (non-Javadoc)
	 * @see net.spy.memcached.MemcachedNode#reconnecting()
	 */
	public final void reconnecting() {
		reconnectAttempt++;
		continuousTimeout.set(0);
	}

	/* (non-Javadoc)
	 * @see net.spy.memcached.MemcachedNode#connected()
	 */
	public final void connected() {
		reconnectAttempt=0;
		continuousTimeout.set(0);
	}

	/* (non-Javadoc)
	 * @see net.spy.memcached.MemcachedNode#getReconnectCount()
	 */
	public final int getReconnectCount() {
		return reconnectAttempt;
	}

	/* (non-Javadoc)
	 * @see net.spy.memcached.MemcachedNode#toString()
	 */
	@Override
	public final String toString() {
		int sops=0;
		if(getSk()!= null && getSk().isValid()) {
			sops=getSk().interestOps();
		}
		int rsize=readQ.size() + (optimizedOp == null ? 0 : 1);
		int wsize=writeQ.size();
		int isize=inputQueue.size();
		return "{QA sa=" + getSocketAddress() + ", #Rops=" + rsize
			+ ", #Wops=" + wsize
			+ ", #iq=" + isize
			+ ", topRop=" + getCurrentReadOp()
			+ ", topWop=" + getCurrentWriteOp()
			+ ", toWrite=" + toWrite
			+ ", interested=" + sops + "}";
	}

	/* (non-Javadoc)
	 * @see net.spy.memcached.MemcachedNode#registerChannel(java.nio.channels.SocketChannel, java.nio.channels.SelectionKey)
	 */
	public final void registerChannel(SocketChannel ch, SelectionKey skey) {
		setChannel(ch);
		setSk(skey);
	}

	/* (non-Javadoc)
	 * @see net.spy.memcached.MemcachedNode#setChannel(java.nio.channels.SocketChannel)
	 */
	public final void setChannel(SocketChannel to) {
		assert channel == null || !channel.isOpen()
			: "Attempting to overwrite channel";
		channel = to;
	}

	/* (non-Javadoc)
	 * @see net.spy.memcached.MemcachedNode#getChannel()
	 */
	public final SocketChannel getChannel() {
		return channel;
	}

	/* (non-Javadoc)
	 * @see net.spy.memcached.MemcachedNode#setSk(java.nio.channels.SelectionKey)
	 */
	public final void setSk(SelectionKey to) {
		sk = to;
	}

	/* (non-Javadoc)
	 * @see net.spy.memcached.MemcachedNode#getSk()
	 */
	public final SelectionKey getSk() {
		return sk;
	}

	/* (non-Javadoc)
	 * @see net.spy.memcached.MemcachedNode#getBytesRemainingInBuffer()
	 */
	public final int getBytesRemainingToWrite() {
		return toWrite;
	}

	/* (non-Javadoc)
	 * @see net.spy.memcached.MemcachedNode#writeSome()
	 */
	public final int writeSome() throws IOException {
		int wrote=channel.write(wbuf);
		assert wrote >= 0 : "Wrote negative bytes?";
		toWrite -= wrote;
		assert toWrite >= 0
			: "toWrite went negative after writing " + wrote
				+ " bytes for " + this;
		getLogger().debug("Wrote %d bytes", wrote);
		return wrote;
	}


	/* (non-Javadoc)
	 * @see net.spy.memcached.MemcachedNode#setContinuousTimeout
	 */
	public void setContinuousTimeout(boolean timedOut) {
		if (timedOut && isActive()) {
			continuousTimeout.incrementAndGet();
		} else {
			continuousTimeout.set(0);
		}
	}

	/* (non-Javadoc)
	 * @see net.spy.memcached.MemcachedNode#getContinuousTimeout
	 */
	public int getContinuousTimeout() {
		return continuousTimeout.get();
	}


	public final void fixupOps() {
		// As the selection key can be changed at any point due to node
		// failure, we'll grab the current volatile value and configure it.
		SelectionKey s = sk;
		if(s != null && s.isValid()) {
			int iops=getSelectionOps();
			getLogger().debug("Setting interested opts to %d", iops);
			s.interestOps(iops);
		} else {
			getLogger().debug("Selection key is not valid.");
		}
	}

	public final void authComplete() {
		if (reconnectBlocked != null && reconnectBlocked.size() > 0 ) {
		    inputQueue.addAll(reconnectBlocked);
		}
		authLatch.countDown();
	}

	public final void setupForAuth() {
		if (shouldAuth) {
			authLatch = new CountDownLatch(1);
			if (inputQueue.size() > 0) {
				reconnectBlocked = new ArrayList<Operation>(
				inputQueue.size() + 1);
				inputQueue.drainTo(reconnectBlocked);
			}
			assert(inputQueue.size() == 0);
			setupResend();
		} else {
			authLatch = new CountDownLatch(0);
		}
	}
	
	public final void shutdown() throws IOException {
		if(channel != null) {
			channel.close();
			sk = null;
			if(toWrite > 0) {
				getLogger().warn(
					"Shut down with %d bytes remaining to write",
						toWrite);
			}
			getLogger().debug("Shut down channel %s", channel);
		}
	}
	
	public int getInputQueueSize() {
		return inputQueue.size();
	}

	public int getWriteQueueSize() {
		return writeQ.size();
	}

	public int getReadQueueSize() {
		return readQ.size();
	}
	
	@Override
	public String getStatus() {
		StringBuilder sb = new StringBuilder();
		sb.append("#Tops=").append(addOpCount);
		sb.append(" #iq=").append(getInputQueueSize());
		sb.append(" #Wops=").append(getWriteQueueSize());
		sb.append(" #Rops=").append(getReadQueueSize());
		sb.append(" #CT=").append(getContinuousTimeout());
		return sb.toString();
	}
}<|MERGE_RESOLUTION|>--- conflicted
+++ resolved
@@ -17,15 +17,10 @@
 package net.spy.memcached.protocol;
 
 import java.io.IOException;
-<<<<<<< HEAD
 /* ENABLE_REPLICATION start */
 import java.net.InetAddress;
 import java.net.InetSocketAddress;
 /* ENABLE_REPLICATION end */
-=======
-import java.net.InetAddress;
-import java.net.InetSocketAddress;
->>>>>>> 59d63387
 import java.net.SocketAddress;
 import java.nio.ByteBuffer;
 import java.nio.channels.SelectionKey;
@@ -106,30 +101,18 @@
 		setupForAuth();
 
 		// is this a fake node?
-<<<<<<< HEAD
-		/* ENABLE_REPLICATION start */
-=======
 		/* ENABLE_REPLICATION if */
->>>>>>> 59d63387
 		if (sa instanceof InetSocketAddress) {
 			InetSocketAddress inetSockAddr = (InetSocketAddress)sa;
 			InetAddress inetAddr = inetSockAddr.getAddress();
 			if (inetAddr != null) {
 				String ipport = inetAddr.getHostAddress() + ":" +inetSockAddr.getPort();
-<<<<<<< HEAD
-				isFake = CacheMonitor.FAKE_SERVER_NODE.equals(ipport);
-=======
 				isFake = CacheManager.FAKE_SERVER_NODE.equals(ipport);
->>>>>>> 59d63387
 			}
 		}
 		/* ENABLE_REPLICATION else */
 		/*
-<<<<<<< HEAD
-		isFake = ("/" + CacheMonitor.FAKE_SERVER_NODE).equals(sa.toString());
-=======
 		isFake = ("/" + CacheManager.FAKE_SERVER_NODE).equals(sa.toString());
->>>>>>> 59d63387
 		*/
 		/* ENABLE_REPLICATION end */
 	}
