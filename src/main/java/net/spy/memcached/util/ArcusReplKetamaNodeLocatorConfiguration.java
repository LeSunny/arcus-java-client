/*
 * arcus-java-client : Arcus Java client
 * Copyright 2010-2014 NAVER Corp.
 *
 * Licensed under the Apache License, Version 2.0 (the "License");
 * you may not use this file except in compliance with the License.
 * You may obtain a copy of the License at
 *
 * http://www.apache.org/licenses/LICENSE-2.0
 *
 * Unless required by applicable law or agreed to in writing, software
 * distributed under the License is distributed on an "AS IS" BASIS,
 * WITHOUT WARRANTIES OR CONDITIONS OF ANY KIND, either express or implied.
 * See the License for the specific language governing permissions and
 * limitations under the License.
 */
/* ENABLE_REPLICATION if */
package net.spy.memcached.util;

import net.spy.memcached.MemcachedNode;
import net.spy.memcached.ArcusReplNodeAddress;
import net.spy.memcached.MemcachedReplicaGroup;

<<<<<<< HEAD
/* WHCHOI83_MEMCACHED_REPLICA_GROUP start */
public class ArcusReplKetamaNodeLocatorConfiguration implements
		KetamaNodeLocatorConfiguration {
/* WHCHOI83_MEMCACHED_REPLICA_GROUP else */
/*
public class ArcusReplKetamaNodeLocatorConfiguration extends
		ArcusKetamaNodeLocatorConfiguration {
*/
/* WHCHOI83_MEMCACHED_REPLICA_GROUP start */

	/* WHCHOI83_MEMCACHED_REPLICA_GROUP start */
	final int NUM_REPS=160;
	/* WHCHOI83_MEMCACHED_REPLICA_GROUP end */
=======
public class ArcusReplKetamaNodeLocatorConfiguration implements
		KetamaNodeLocatorConfiguration {

	final int NUM_REPS=160;
>>>>>>> 17dcd35c

	public String getKeyForNode(MemcachedNode node, int repetition) {
		ArcusReplNodeAddress addr = (ArcusReplNodeAddress)node.getSocketAddress();
		String key = addr.getGroupName() + "-" + repetition;
		return key;
	}

<<<<<<< HEAD
	/* WHCHOI83_MEMCACHED_REPLICA_GROUP start */
=======
>>>>>>> 17dcd35c
	public String getKeyForGroup(MemcachedReplicaGroup group, int repetition) {
		String key = group.getGroupName() + "-" + repetition;
		return key;
	}

	public int getNodeRepetitions() {
		return NUM_REPS;
	}
<<<<<<< HEAD
	/* WHCHOI83_MEMCACHED_REPLICA_GROUP end */
=======
>>>>>>> 17dcd35c
}
/* ENABLE_REPLICATION end */<|MERGE_RESOLUTION|>--- conflicted
+++ resolved
@@ -21,26 +21,10 @@
 import net.spy.memcached.ArcusReplNodeAddress;
 import net.spy.memcached.MemcachedReplicaGroup;
 
-<<<<<<< HEAD
-/* WHCHOI83_MEMCACHED_REPLICA_GROUP start */
-public class ArcusReplKetamaNodeLocatorConfiguration implements
-		KetamaNodeLocatorConfiguration {
-/* WHCHOI83_MEMCACHED_REPLICA_GROUP else */
-/*
-public class ArcusReplKetamaNodeLocatorConfiguration extends
-		ArcusKetamaNodeLocatorConfiguration {
-*/
-/* WHCHOI83_MEMCACHED_REPLICA_GROUP start */
-
-	/* WHCHOI83_MEMCACHED_REPLICA_GROUP start */
-	final int NUM_REPS=160;
-	/* WHCHOI83_MEMCACHED_REPLICA_GROUP end */
-=======
 public class ArcusReplKetamaNodeLocatorConfiguration implements
 		KetamaNodeLocatorConfiguration {
 
 	final int NUM_REPS=160;
->>>>>>> 17dcd35c
 
 	public String getKeyForNode(MemcachedNode node, int repetition) {
 		ArcusReplNodeAddress addr = (ArcusReplNodeAddress)node.getSocketAddress();
@@ -48,10 +32,6 @@
 		return key;
 	}
 
-<<<<<<< HEAD
-	/* WHCHOI83_MEMCACHED_REPLICA_GROUP start */
-=======
->>>>>>> 17dcd35c
 	public String getKeyForGroup(MemcachedReplicaGroup group, int repetition) {
 		String key = group.getGroupName() + "-" + repetition;
 		return key;
@@ -60,9 +40,5 @@
 	public int getNodeRepetitions() {
 		return NUM_REPS;
 	}
-<<<<<<< HEAD
-	/* WHCHOI83_MEMCACHED_REPLICA_GROUP end */
-=======
->>>>>>> 17dcd35c
 }
 /* ENABLE_REPLICATION end */