--- conflicted
+++ resolved
@@ -35,15 +35,8 @@
 
 	ZooKeeper zk;
 
-<<<<<<< HEAD
-	/* ENABLE_REPLICATION start */
-	String cacheListPath;
-	/* ENABLE_REPLICATION end */
-
-=======
 	String cacheListZPath;
 	
->>>>>>> 1afc58cc
 	String serviceCode;
 
 	volatile boolean dead;
@@ -76,43 +69,23 @@
 	 * @param listener
 	 *            Callback listener
 	 */
-<<<<<<< HEAD
-	/* ENABLE_REPLICATION start */
-	public CacheMonitor(ZooKeeper zk, String cacheListPath, String serviceCode,
-			CacheMonitorListener listener) {
-		this.zk = zk;
-		this.cacheListPath = cacheListPath;
-		this.serviceCode = serviceCode;
-		this.listener = listener;
-
-		demoPrintClusterDiff = "true".equals(System.getProperty("arcus.demoPrintClusterDiff", "false"));
-
-		getLogger().info("Initializing the CacheMonitor.");
-
-		// Get the cache list from the Arcus admin asynchronously.
-		// Returning list would be processed in processResult().
-		asyncGetCacheList();
-	}
-	/* ENABLE_REPLICATION else */
-	/*
-	public CacheMonitor(ZooKeeper zk, String serviceCode,
-=======
 	public CacheMonitor(ZooKeeper zk, String cacheListZPath, String serviceCode,
->>>>>>> 1afc58cc
 			CacheMonitorListener listener) {
 		this.zk = zk;
 		this.cacheListZPath = cacheListZPath;
 		this.serviceCode = serviceCode;
 		this.listener = listener;
 
+	    /* ENABLE_REPLICATION start */
+		demoPrintClusterDiff = "true".equals(System.getProperty("arcus.demoPrintClusterDiff", "false"));
+	    /* ENABLE_REPLICATION end */
+
 		getLogger().info("Initializing the CacheMonitor.");
 		
 		// Get the cache list from the Arcus admin asynchronously.
 		// Returning list would be processed in processResult().
 		asyncGetCacheList();
 	}
-	*/
-	/* ENABLE_REPLICATION end */
 
 	/**
 	 * Other classes use the CacheMonitor by implementing this method
@@ -192,29 +165,10 @@
 	 */
 	void asyncGetCacheList() {
 		if (getLogger().isDebugEnabled()) {
-<<<<<<< HEAD
-			/* ENABLE_REPLICATION start */
-			getLogger().debug("Set a new watch on " + (cacheListPath + serviceCode));
-			/* ENABLE_REPLICATION else */
-			/*
-			getLogger().debug("Set a new watch on " + (CacheManager.CACHE_LIST_PATH + serviceCode));
-			*/
-			/* ENABLE_REPLICATION end */
-		}
-		
-		/* ENABLE_REPLICATION start */
-		zk.getChildren(cacheListPath + serviceCode, true, this, null);
-		/* ENABLE_REPLICATION else */
-		/*
-		zk.getChildren(CacheManager.CACHE_LIST_PATH + serviceCode, true, this, null);
-		*/
-		/* ENABLE_REPLICATION end */
-=======
 			getLogger().debug("Set a new watch on " + (cacheListZPath + serviceCode));
 		}
 		
 		zk.getChildren(cacheListZPath + serviceCode, true, this, null);
->>>>>>> 1afc58cc
 	}
 
 	/**
