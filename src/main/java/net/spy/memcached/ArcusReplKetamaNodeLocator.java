/*
 * arcus-java-client : Arcus Java client
 * Copyright 2010-2014 NAVER Corp.
 *
 * Licensed under the Apache License, Version 2.0 (the "License");
 * you may not use this file except in compliance with the License.
 * You may obtain a copy of the License at
 *
 * http://www.apache.org/licenses/LICENSE-2.0
 *
 * Unless required by applicable law or agreed to in writing, software
 * distributed under the License is distributed on an "AS IS" BASIS,
 * WITHOUT WARRANTIES OR CONDITIONS OF ANY KIND, either express or implied.
 * See the License for the specific language governing permissions and
 * limitations under the License.
 */
/* ENABLE_REPLICATION if */
package net.spy.memcached;

import java.io.IOException;
import java.util.ArrayList;
import java.util.Collection;
import java.util.HashMap;
import java.util.Iterator;
import java.util.List;
import java.util.Map;
import java.util.TreeMap;
import java.util.concurrent.locks.Lock;
import java.util.concurrent.locks.ReentrantLock;

import net.spy.memcached.compat.SpyObject;
import net.spy.memcached.util.ArcusReplKetamaNodeLocatorConfiguration;

<<<<<<< HEAD
/* WHCHOI83_MEMCACHED_REPLICA_GROUP start */
public class ArcusReplKetamaNodeLocator extends SpyObject implements NodeLocator {
/* WHCHOI83_MEMCACHED_REPLICA_GROUP else */
/*
public class ArcusReplKetamaNodeLocator extends ArcusKetamaNodeLocator {
*/
/* WHCHOI83_MEMCACHED_REPLICA_GROUP end */
	/* WHCHOI83_MEMCACHED_REPLICA_GROUP start */
=======
public class ArcusReplKetamaNodeLocator extends SpyObject implements NodeLocator {

>>>>>>> 17dcd35c
	private TreeMap<Long, MemcachedReplicaGroup> ketamaGroups;
	private HashMap<String, MemcachedReplicaGroup> allGroups;
	private Collection<MemcachedNode> allNodes;

	private HashAlgorithm hashAlg;
	private ArcusReplKetamaNodeLocatorConfiguration config;

	Lock lock = new ReentrantLock();
<<<<<<< HEAD
	/* WHCHOI83_MEMCACHED_REPLICA_GROUP end */
=======
>>>>>>> 17dcd35c

	public ArcusReplKetamaNodeLocator(List<MemcachedNode> nodes, HashAlgorithm alg) {
		// This configuration class is aware that InetSocketAddress is really
		// ArcusReplNodeAddress.  Its getKeyForNode uses the group name, instead
		// of the socket address.
<<<<<<< HEAD
		/* WHCHOI83_MEMCACHED_REPLICA_GROUP start */
		this (nodes, alg, new ArcusReplKetamaNodeLocatorConfiguration());
		/* WHCHOI83_MEMCACHED_REPLICA_GROUP else */
		/*
		super(nodes, alg, new ArcusReplKetamaNodeLocatorConfiguration());
		/*
		/* WHCHOI83_MEMCACHED_REPLICA_GROUP end */
	}

	/* WHCHOI83_MEMCACHED_REPLICA_GROUP start */
=======
		this (nodes, alg, new ArcusReplKetamaNodeLocatorConfiguration());
	}

>>>>>>> 17dcd35c
	private ArcusReplKetamaNodeLocator(List<MemcachedNode> nodes, HashAlgorithm alg,
			ArcusReplKetamaNodeLocatorConfiguration conf) {
		super();
		allNodes = nodes;
		hashAlg = alg;
		ketamaGroups = new TreeMap<Long, MemcachedReplicaGroup>();
		allGroups = new HashMap<String, MemcachedReplicaGroup>();
		
		config = conf;
		
		// create all memcached replica group
		for (MemcachedNode node : nodes) {
			MemcachedReplicaGroup mrg =
					allGroups.get(MemcachedReplicaGroup.getGroupNameForNode(node));

			if (mrg == null) {
				mrg = new MemcachedReplicaGroupImpl(node);
				allGroups.put(mrg.getGroupName(), mrg);
			}
			else {
				mrg.setMemcachedNode(node);
			}
		}

		int numReps = config.getNodeRepetitions();
		for (MemcachedReplicaGroup group : allGroups.values()) {
			// Ketama does some special work with md5 where it reuses chunks.
			if (alg == HashAlgorithm.KETAMA_HASH) {
				updateHash(group, false);
			}
			else {
				for (int i = 0; i < numReps; i++) {
					ketamaGroups.put(
							hashAlg.hash(config.getKeyForGroup(group, i)), group);
				}
			}
		}

		assert ketamaGroups.size() == (numReps * allGroups.size());
	}

	private ArcusReplKetamaNodeLocator(TreeMap<Long, MemcachedReplicaGroup> kg,
			HashMap<String, MemcachedReplicaGroup> ag, Collection<MemcachedNode> an,
			HashAlgorithm alg,
			ArcusReplKetamaNodeLocatorConfiguration conf) {
		super();
		ketamaGroups = kg;
		allGroups = ag;
		allNodes = an;
		hashAlg = alg;
		config = conf;
	}

	public Collection<MemcachedNode> getAll() {
		return allNodes;
	}

	public Map<String, MemcachedReplicaGroup> getAllGroups() {
		return allGroups;
	}

	public Collection<MemcachedNode> getMasterNodes() {
		List<MemcachedNode> masterNodes = new ArrayList<MemcachedNode>(allGroups.size());
		
		for (MemcachedReplicaGroup g : allGroups.values()) {
			masterNodes.add(g.getMasterNode());
		}
		return masterNodes;
	}

	public MemcachedNode getPrimary(final String k) {
		MemcachedNode rv = getNodeForKey(hashAlg.hash(k), ReplicaPick.MASTER);
		assert rv != null : "Found no node for key" + k;
		return rv;
	}

	public MemcachedNode getPrimary(final String k, ReplicaPick pick) {
		MemcachedNode rv = getNodeForKey(hashAlg.hash(k), pick);
		assert rv != null : "Found no node for key" + k;
		return rv;
	}
	
	public long getMaxKey() {
		return ketamaGroups.lastKey();
	}

	private MemcachedNode getNodeForKey(long hash, ReplicaPick pick) {
		MemcachedReplicaGroup rg;
		MemcachedNode rv;
		
		lock.lock();
		try {
			if (!ketamaGroups.containsKey(hash)) {
				Long nodeHash = ketamaGroups.ceilingKey(hash);
				if (nodeHash == null) {
					hash = ketamaGroups.firstKey();
				} else {
					hash = nodeHash.longValue();
				}
				// Java 1.6 adds a ceilingKey method, but I'm still stuck in 1.5
				// in a lot of places, so I'm doing this myself.
				/*
				SortedMap<Long, MemcachedNode> tailMap = ketamaNodes.tailMap(hash);
				if (tailMap.isEmpty()) {
					hash = ketamaNodes.firstKey();
				} else {
					hash = tailMap.firstKey();
				}
				*/
			}
			rg = ketamaGroups.get(hash);
			// return a node (master / slave) for the replica pick request.
			rv = rg.getNodeForReplicaPick(pick);
		} catch (RuntimeException e) {
			throw e;
		} finally {
			lock.unlock();
		}
		return rv;
	}

	public Iterator<MemcachedNode> getSequence(String k) {
		return new ReplKetamaIterator(k, ReplicaPick.MASTER, allGroups.size());
	}

	public Iterator<MemcachedNode> getSequence(String k, ReplicaPick pick) {
		return new ReplKetamaIterator(k, pick, allGroups.size());
	}

	public NodeLocator getReadonlyCopy() {
		TreeMap<Long, MemcachedReplicaGroup> smg = 
				new TreeMap<Long, MemcachedReplicaGroup> (ketamaGroups);
		HashMap<String, MemcachedReplicaGroup> ag = 
				new HashMap<String, MemcachedReplicaGroup> (allGroups.size());
		Collection<MemcachedNode> an = new ArrayList<MemcachedNode> (allNodes.size());

		lock.lock();
		try {
			// Rewrite the values a copy of the map
			for (Map.Entry<Long, MemcachedReplicaGroup> mge : smg.entrySet()) {
				mge.setValue(new MemcachedReplicaGroupROImpl(mge.getValue()));
			}
			// copy the allGroups collection.
			for (Map.Entry<String, MemcachedReplicaGroup> me : allGroups.entrySet()) {
				ag.put(me.getKey(), new MemcachedReplicaGroupROImpl(me.getValue()));
			}
			// copy the allNodes collection.
			for (MemcachedNode n : allNodes) {
				an.add(new MemcachedNodeROImpl(n));
			}
		} catch (RuntimeException e) {
			throw e;
		} finally {
			lock.unlock();
		}

		return new ArcusReplKetamaNodeLocator(smg, ag, an, hashAlg, config);
<<<<<<< HEAD
	}

	public void update(Collection<MemcachedNode> toAttach, Collection<MemcachedNode> toDelete) {
		update(toAttach, toDelete, new ArrayList<MemcachedReplicaGroup>(0));
	}

	public void update(Collection<MemcachedNode> toAttach,
					   Collection<MemcachedNode> toDelete, 
					   Collection<MemcachedReplicaGroup> changeRoleGroups) {
		/* We must keep the following execution order
		 * - first, remove nodes.
		 * - second, change replicaiton role.
		 * - third, delete nodes 
		 */
		lock.lock();
		try {
			// Remove memcached nodes.
			for (MemcachedNode node : toDelete) {
				allNodes.remove(node);
				MemcachedReplicaGroup mrg = 
						allGroups.get(MemcachedReplicaGroup.getGroupNameForNode(node));
				mrg.deleteMemcachedNode(node);

				try {
					node.getSk().attach(null);
					node.shutdown();
				} catch (IOException e) {
					getLogger().error("Failed to shutdown the node : " + node.toString());
					node.setSk(null);
				}
			}

			// Change replicati role
			for (MemcachedReplicaGroup g : changeRoleGroups) {
				g.changeRole();
			}

			// Add memcached nodes.
			for (MemcachedNode node : toAttach) {
				allNodes.add(node);
				MemcachedReplicaGroup mrg = 
						allGroups.get(MemcachedReplicaGroup.getGroupNameForNode(node));
				if (mrg == null) {
					mrg = new MemcachedReplicaGroupImpl(node);
					allGroups.put(mrg.getGroupName(), mrg);
					updateHash(mrg, false);
				} else {
					mrg.setMemcachedNode(node);
				}
			}

			// Delete empty group			
			List<MemcachedReplicaGroup> toDeleteGroup = new ArrayList<MemcachedReplicaGroup>();
			
			for (Map.Entry<String, MemcachedReplicaGroup> entry : allGroups.entrySet()) {
				MemcachedReplicaGroup group = entry.getValue();
				if (group.isEmptyGroup())
					toDeleteGroup.add(group);
			}
			
			for (MemcachedReplicaGroup group : toDeleteGroup) {
				allGroups.remove(group.getGroupName());
				updateHash(group, true);
			}
		} catch (RuntimeException e) {
			throw e;
		} finally {
			lock.unlock();
		}
	}

	private void updateHash(MemcachedReplicaGroup group, boolean remove) {
		// Ketama does some special work with md5 where it reuses chunks.
		for (int i = 0; i < config.getNodeRepetitions() / 4; i++) {
			byte[] digest = HashAlgorithm.computeMd5(config.getKeyForGroup(group, i));
			
			for (int h = 0; h < 4; h++) {
				Long k = ((long) (digest[3 + h * 4] & 0xFF) << 24)
						| ((long) (digest[2 + h * 4] & 0xFF) << 16)
						| ((long) (digest[1 + h * 4] & 0xFF) << 8)
						| (digest[h * 4] & 0xFF);
				
				if (remove)
					ketamaGroups.remove(k);
				else
					ketamaGroups.put(k, group);
			}
		}
	}

	private class ReplKetamaIterator implements Iterator<MemcachedNode> {
		final String key;
		long hashVal;
		int remainingTries;
		int numTries = 0;
		ReplicaPick pick = ReplicaPick.MASTER;

		public ReplKetamaIterator(final String k,  ReplicaPick p, final int t) {
			super();
			hashVal = hashAlg.hash(k);
			remainingTries = t;
			key = k;
			pick = p;
		}

		private void nextHash() {
			long tmpKey = hashAlg.hash((numTries++) + key);
			// This echos the implementation of Long.hashCode()
			hashVal += (int) (tmpKey ^ (tmpKey >>> 32));
			hashVal &= 0xffffffffL; /* truncate to 32-bits */
			remainingTries--;
		}

		public boolean hasNext() {
			return remainingTries > 0;
		}

		public MemcachedNode next() {
			try {
				return getNodeForKey(hashVal, pick);
			} finally {
				nextHash();
			}
		}

		public void remove() {
			throw new UnsupportedOperationException("remove not supported");
		}
	}
	/* WHCHOI83_MEMCACHED_REPLICA_GROUP else */
	/*
	// This is same as super's update.  The only difference is that we
	// first remove nodes and then add new ones.  The order matters now because
	// old and new ones may have the same group name but different socket addresses.
	// For example, we remove the slave node and add the master node of group "g0".
	// If we add first and then remove, we end up with empty ketamaNodes.
=======
	}

>>>>>>> 17dcd35c
	public void update(Collection<MemcachedNode> toAttach, Collection<MemcachedNode> toDelete) {
		update(toAttach, toDelete, new ArrayList<MemcachedReplicaGroup>(0));
	}

	public void update(Collection<MemcachedNode> toAttach,
					   Collection<MemcachedNode> toDelete, 
					   Collection<MemcachedReplicaGroup> changeRoleGroups) {
		/* We must keep the following execution order
		 * - first, remove nodes.
		 * - second, change replicaiton role.
		 * - third, delete nodes 
		 */
		lock.lock();
		try {
			// Remove memcached nodes.
			for (MemcachedNode node : toDelete) {
				allNodes.remove(node);
				MemcachedReplicaGroup mrg = 
						allGroups.get(MemcachedReplicaGroup.getGroupNameForNode(node));
				mrg.deleteMemcachedNode(node);

				try {
					node.getSk().attach(null);
					node.shutdown();
				} catch (IOException e) {
					getLogger().error("Failed to shutdown the node : " + node.toString());
					node.setSk(null);
				}
			}

			// Change replicati role
			for (MemcachedReplicaGroup g : changeRoleGroups) {
				g.changeRole();
			}

			// Add memcached nodes.
			for (MemcachedNode node : toAttach) {
				allNodes.add(node);
				MemcachedReplicaGroup mrg = 
						allGroups.get(MemcachedReplicaGroup.getGroupNameForNode(node));
				if (mrg == null) {
					mrg = new MemcachedReplicaGroupImpl(node);
					allGroups.put(mrg.getGroupName(), mrg);
					updateHash(mrg, false);
				} else {
					mrg.setMemcachedNode(node);
				}
			}

			// Delete empty group			
			List<MemcachedReplicaGroup> toDeleteGroup = new ArrayList<MemcachedReplicaGroup>();
			
			for (Map.Entry<String, MemcachedReplicaGroup> entry : allGroups.entrySet()) {
				MemcachedReplicaGroup group = entry.getValue();
				if (group.isEmptyGroup())
					toDeleteGroup.add(group);
			}
			
			for (MemcachedReplicaGroup group : toDeleteGroup) {
				allGroups.remove(group.getGroupName());
				updateHash(group, true);
			}
		} catch (RuntimeException e) {
			throw e;
		} finally {
			lock.unlock();
		}
	}
<<<<<<< HEAD
	*/
	/* WHCHOI83_MEMCACHED_REPLICA_GROUP end */
=======

	private void updateHash(MemcachedReplicaGroup group, boolean remove) {
		// Ketama does some special work with md5 where it reuses chunks.
		for (int i = 0; i < config.getNodeRepetitions() / 4; i++) {
			byte[] digest = HashAlgorithm.computeMd5(config.getKeyForGroup(group, i));
			
			for (int h = 0; h < 4; h++) {
				Long k = ((long) (digest[3 + h * 4] & 0xFF) << 24)
						| ((long) (digest[2 + h * 4] & 0xFF) << 16)
						| ((long) (digest[1 + h * 4] & 0xFF) << 8)
						| (digest[h * 4] & 0xFF);
				
				if (remove)
					ketamaGroups.remove(k);
				else
					ketamaGroups.put(k, group);
			}
		}
	}

	private class ReplKetamaIterator implements Iterator<MemcachedNode> {
		final String key;
		long hashVal;
		int remainingTries;
		int numTries = 0;
		ReplicaPick pick = ReplicaPick.MASTER;

		public ReplKetamaIterator(final String k,  ReplicaPick p, final int t) {
			super();
			hashVal = hashAlg.hash(k);
			remainingTries = t;
			key = k;
			pick = p;
		}

		private void nextHash() {
			long tmpKey = hashAlg.hash((numTries++) + key);
			// This echos the implementation of Long.hashCode()
			hashVal += (int) (tmpKey ^ (tmpKey >>> 32));
			hashVal &= 0xffffffffL; /* truncate to 32-bits */
			remainingTries--;
		}

		public boolean hasNext() {
			return remainingTries > 0;
		}

		public MemcachedNode next() {
			try {
				return getNodeForKey(hashVal, pick);
			} finally {
				nextHash();
			}
		}

		public void remove() {
			throw new UnsupportedOperationException("remove not supported");
		}
	}
>>>>>>> 17dcd35c
}
/* ENABLE_REPLICATION end */<|MERGE_RESOLUTION|>--- conflicted
+++ resolved
@@ -31,19 +31,8 @@
 import net.spy.memcached.compat.SpyObject;
 import net.spy.memcached.util.ArcusReplKetamaNodeLocatorConfiguration;
 
-<<<<<<< HEAD
-/* WHCHOI83_MEMCACHED_REPLICA_GROUP start */
 public class ArcusReplKetamaNodeLocator extends SpyObject implements NodeLocator {
-/* WHCHOI83_MEMCACHED_REPLICA_GROUP else */
-/*
-public class ArcusReplKetamaNodeLocator extends ArcusKetamaNodeLocator {
-*/
-/* WHCHOI83_MEMCACHED_REPLICA_GROUP end */
-	/* WHCHOI83_MEMCACHED_REPLICA_GROUP start */
-=======
-public class ArcusReplKetamaNodeLocator extends SpyObject implements NodeLocator {
-
->>>>>>> 17dcd35c
+
 	private TreeMap<Long, MemcachedReplicaGroup> ketamaGroups;
 	private HashMap<String, MemcachedReplicaGroup> allGroups;
 	private Collection<MemcachedNode> allNodes;
@@ -52,31 +41,14 @@
 	private ArcusReplKetamaNodeLocatorConfiguration config;
 
 	Lock lock = new ReentrantLock();
-<<<<<<< HEAD
-	/* WHCHOI83_MEMCACHED_REPLICA_GROUP end */
-=======
->>>>>>> 17dcd35c
 
 	public ArcusReplKetamaNodeLocator(List<MemcachedNode> nodes, HashAlgorithm alg) {
 		// This configuration class is aware that InetSocketAddress is really
 		// ArcusReplNodeAddress.  Its getKeyForNode uses the group name, instead
 		// of the socket address.
-<<<<<<< HEAD
-		/* WHCHOI83_MEMCACHED_REPLICA_GROUP start */
 		this (nodes, alg, new ArcusReplKetamaNodeLocatorConfiguration());
-		/* WHCHOI83_MEMCACHED_REPLICA_GROUP else */
-		/*
-		super(nodes, alg, new ArcusReplKetamaNodeLocatorConfiguration());
-		/*
-		/* WHCHOI83_MEMCACHED_REPLICA_GROUP end */
-	}
-
-	/* WHCHOI83_MEMCACHED_REPLICA_GROUP start */
-=======
-		this (nodes, alg, new ArcusReplKetamaNodeLocatorConfiguration());
-	}
-
->>>>>>> 17dcd35c
+	}
+
 	private ArcusReplKetamaNodeLocator(List<MemcachedNode> nodes, HashAlgorithm alg,
 			ArcusReplKetamaNodeLocatorConfiguration conf) {
 		super();
@@ -234,7 +206,6 @@
 		}
 
 		return new ArcusReplKetamaNodeLocator(smg, ag, an, hashAlg, config);
-<<<<<<< HEAD
 	}
 
 	public void update(Collection<MemcachedNode> toAttach, Collection<MemcachedNode> toDelete) {
@@ -364,148 +335,5 @@
 			throw new UnsupportedOperationException("remove not supported");
 		}
 	}
-	/* WHCHOI83_MEMCACHED_REPLICA_GROUP else */
-	/*
-	// This is same as super's update.  The only difference is that we
-	// first remove nodes and then add new ones.  The order matters now because
-	// old and new ones may have the same group name but different socket addresses.
-	// For example, we remove the slave node and add the master node of group "g0".
-	// If we add first and then remove, we end up with empty ketamaNodes.
-=======
-	}
-
->>>>>>> 17dcd35c
-	public void update(Collection<MemcachedNode> toAttach, Collection<MemcachedNode> toDelete) {
-		update(toAttach, toDelete, new ArrayList<MemcachedReplicaGroup>(0));
-	}
-
-	public void update(Collection<MemcachedNode> toAttach,
-					   Collection<MemcachedNode> toDelete, 
-					   Collection<MemcachedReplicaGroup> changeRoleGroups) {
-		/* We must keep the following execution order
-		 * - first, remove nodes.
-		 * - second, change replicaiton role.
-		 * - third, delete nodes 
-		 */
-		lock.lock();
-		try {
-			// Remove memcached nodes.
-			for (MemcachedNode node : toDelete) {
-				allNodes.remove(node);
-				MemcachedReplicaGroup mrg = 
-						allGroups.get(MemcachedReplicaGroup.getGroupNameForNode(node));
-				mrg.deleteMemcachedNode(node);
-
-				try {
-					node.getSk().attach(null);
-					node.shutdown();
-				} catch (IOException e) {
-					getLogger().error("Failed to shutdown the node : " + node.toString());
-					node.setSk(null);
-				}
-			}
-
-			// Change replicati role
-			for (MemcachedReplicaGroup g : changeRoleGroups) {
-				g.changeRole();
-			}
-
-			// Add memcached nodes.
-			for (MemcachedNode node : toAttach) {
-				allNodes.add(node);
-				MemcachedReplicaGroup mrg = 
-						allGroups.get(MemcachedReplicaGroup.getGroupNameForNode(node));
-				if (mrg == null) {
-					mrg = new MemcachedReplicaGroupImpl(node);
-					allGroups.put(mrg.getGroupName(), mrg);
-					updateHash(mrg, false);
-				} else {
-					mrg.setMemcachedNode(node);
-				}
-			}
-
-			// Delete empty group			
-			List<MemcachedReplicaGroup> toDeleteGroup = new ArrayList<MemcachedReplicaGroup>();
-			
-			for (Map.Entry<String, MemcachedReplicaGroup> entry : allGroups.entrySet()) {
-				MemcachedReplicaGroup group = entry.getValue();
-				if (group.isEmptyGroup())
-					toDeleteGroup.add(group);
-			}
-			
-			for (MemcachedReplicaGroup group : toDeleteGroup) {
-				allGroups.remove(group.getGroupName());
-				updateHash(group, true);
-			}
-		} catch (RuntimeException e) {
-			throw e;
-		} finally {
-			lock.unlock();
-		}
-	}
-<<<<<<< HEAD
-	*/
-	/* WHCHOI83_MEMCACHED_REPLICA_GROUP end */
-=======
-
-	private void updateHash(MemcachedReplicaGroup group, boolean remove) {
-		// Ketama does some special work with md5 where it reuses chunks.
-		for (int i = 0; i < config.getNodeRepetitions() / 4; i++) {
-			byte[] digest = HashAlgorithm.computeMd5(config.getKeyForGroup(group, i));
-			
-			for (int h = 0; h < 4; h++) {
-				Long k = ((long) (digest[3 + h * 4] & 0xFF) << 24)
-						| ((long) (digest[2 + h * 4] & 0xFF) << 16)
-						| ((long) (digest[1 + h * 4] & 0xFF) << 8)
-						| (digest[h * 4] & 0xFF);
-				
-				if (remove)
-					ketamaGroups.remove(k);
-				else
-					ketamaGroups.put(k, group);
-			}
-		}
-	}
-
-	private class ReplKetamaIterator implements Iterator<MemcachedNode> {
-		final String key;
-		long hashVal;
-		int remainingTries;
-		int numTries = 0;
-		ReplicaPick pick = ReplicaPick.MASTER;
-
-		public ReplKetamaIterator(final String k,  ReplicaPick p, final int t) {
-			super();
-			hashVal = hashAlg.hash(k);
-			remainingTries = t;
-			key = k;
-			pick = p;
-		}
-
-		private void nextHash() {
-			long tmpKey = hashAlg.hash((numTries++) + key);
-			// This echos the implementation of Long.hashCode()
-			hashVal += (int) (tmpKey ^ (tmpKey >>> 32));
-			hashVal &= 0xffffffffL; /* truncate to 32-bits */
-			remainingTries--;
-		}
-
-		public boolean hasNext() {
-			return remainingTries > 0;
-		}
-
-		public MemcachedNode next() {
-			try {
-				return getNodeForKey(hashVal, pick);
-			} finally {
-				nextHash();
-			}
-		}
-
-		public void remove() {
-			throw new UnsupportedOperationException("remove not supported");
-		}
-	}
->>>>>>> 17dcd35c
 }
 /* ENABLE_REPLICATION end */