--- conflicted
+++ resolved
@@ -130,17 +130,9 @@
 		arcusReplEnabled = b;
 	}
 
-<<<<<<< HEAD
-	/* WHCHOI83_MEMCACHED_REPLICA_GROUP start */
 	boolean getArcusReplEnabled() {
 		return arcusReplEnabled;
 	}
-	/* WHCHOI83_MEMCACHED_REPLICA_GROUP end */
-=======
-	boolean getArcusReplEnabled() {
-		return arcusReplEnabled;
-	}
->>>>>>> 17dcd35c
 	/* ENABLE_REPLICATION end */
 
 	private boolean selectorsMakeSense() {
@@ -249,22 +241,12 @@
 		List<MemcachedNode> attachNodes = new ArrayList<MemcachedNode>();
 		List<MemcachedNode> removeNodes = new ArrayList<MemcachedNode>();
 		/* ENABLE_REPLICATION start */
-<<<<<<< HEAD
-		/* WHCHOI83_MEMCACHED_REPLICA_GROUP start */
 		List<MemcachedReplicaGroup> changeRoleGroups = new ArrayList<MemcachedReplicaGroup>();
-		/* WHCHOI83_MEMCACHED_REPLICA_GROUP end */
-=======
-		List<MemcachedReplicaGroup> changeRoleGroups = new ArrayList<MemcachedReplicaGroup>();
->>>>>>> 17dcd35c
 		/* ENABLE_REPLICATION end */
 		
 		// Classify the incoming node list.
 		/* ENABLE_REPLICATION if */
 		if (arcusReplEnabled) {
-<<<<<<< HEAD
-			/* WHCHOI83_MEMCACHED_REPLICA_GROUP start */
-=======
->>>>>>> 17dcd35c
 			Map<String, List<ArcusReplNodeAddress>> newAllGroups = 
 					ArcusReplNodeAddress.makeGroupAddrsList(addrs);
 			
@@ -302,7 +284,6 @@
 					if (oldSlaveAddr == null) { /* Old group has only a master node. */
 						if (newGroupAddrs.get(0).getIPPort().equals(oldMasterAddr.getIPPort())) {
 							/* The same master node. Do nothing. */
-<<<<<<< HEAD
 						} else {
 							/* The master of the group has changed to the new one. */
 							removeNodes.add(oldGroup.getMasterNode());
@@ -389,113 +370,6 @@
 						attachNodes.add(attachMemcachedNode(newGroupAddrs.get(1)));
 				}
 			}
-			/* WHCHOI83_MEMCACHED_REPLICA_GROUP else */
-			/*
-			// If there's an existing node with the same group name as the new node,
-			// remove it.  And add the new node.
-			for (MemcachedNode node : locator.getAll()) {
-				ArcusReplNodeAddress oldNode = (ArcusReplNodeAddress)node.getSocketAddress();
-				Iterator<InetSocketAddress> itr = addrs.iterator();
-				while (itr.hasNext()) {
-					ArcusReplNodeAddress newNode = (ArcusReplNodeAddress)itr.next();
-					if (oldNode.group.equals(newNode.group)) {
-						if (oldNode.master == newNode.master &&
-						    oldNode.ip.equals(newNode.ip) &&
-						    oldNode.port == newNode.port) {
-							// The exactly same node appears in the new list.
-							// Leave it alone.
-							itr.remove();
-							node = null;
-=======
->>>>>>> 17dcd35c
-						} else {
-							/* The master of the group has changed to the new one. */
-							removeNodes.add(oldGroup.getMasterNode());
-							attachNodes.add(attachMemcachedNode(newGroupAddrs.get(0)));
-						} 
-					} else { /* Old group has both a master node and a slave node. */
-						if (newGroupAddrs.get(0).getIPPort().equals(oldMasterAddr.getIPPort())) {
-							/* The old slave has disappeared. */
-							removeNodes.add(oldGroup.getSlaveNode());
-						} else if (newGroupAddrs.get(0).getIPPort().equals(oldSlaveAddr.getIPPort())) {
-							/* The old slave has failovered to the master with new slave */
-							removeNodes.add(oldGroup.getMasterNode());
-							changeRoleGroups.add(oldGroup);
-						} else {
-							/* All nodes of old group have gone away. And, new master has appeared. */
-							removeNodes.add(oldGroup.getMasterNode());
-							removeNodes.add(oldGroup.getSlaveNode());
-							attachNodes.add(attachMemcachedNode(newGroupAddrs.get(0)));
-						}
-					}
-				} else { /* New group has both a master node and a slave node */
-					if (oldSlaveAddr == null) { /* Old group has only a master node. */
-						if (newGroupAddrs.get(0).getIPPort().equals(oldMasterAddr.getIPPort())) {
-							/* New slave node has appeared. */
-							attachNodes.add(attachMemcachedNode(newGroupAddrs.get(1)));
-						} else if (newGroupAddrs.get(1).getIPPort().equals(oldMasterAddr.getIPPort())) {
-							/* Really rare case: old master => slave, A new master */
-							changeRoleGroups.add(oldGroup);
-							attachNodes.add(attachMemcachedNode(newGroupAddrs.get(0)));
-						} else {
-							/* Old master has gone away. And, new group has appeared. */
-							removeNodes.add(oldGroup.getMasterNode());
-							attachNodes.add(attachMemcachedNode(newGroupAddrs.get(0)));
-							attachNodes.add(attachMemcachedNode(newGroupAddrs.get(1)));
-						}
-					} else { /* Old group has both a master node and a slave node. */
-						if (newGroupAddrs.get(0).getIPPort().equals(oldMasterAddr.getIPPort())) {
-							if (newGroupAddrs.get(1) == oldGroup.getSlaveNode().getSocketAddress()) {
-								/* The same master and slave nodes. Do nothing. */
-							} else {
-								/* Only old slave has changed to the new one. */
-								removeNodes.add(oldGroup.getSlaveNode());
-								attachNodes.add(attachMemcachedNode(newGroupAddrs.get(1)));
-							}
-						} else if (newGroupAddrs.get(0).getIPPort().equals(oldSlaveAddr.getIPPort())) {
-							if (newGroupAddrs.get(1).getIPPort().equals(oldMasterAddr.getIPPort())) {
-								/* Switchover */
-								changeRoleGroups.add(oldGroup);
-							} else {
-								/* Failover. And, new slave has appeared */
-								removeNodes.add(oldGroup.getMasterNode());
-								changeRoleGroups.add(oldGroup);
-								attachNodes.add(attachMemcachedNode(newGroupAddrs.get(1)));
-							}
-						} else {
-							/* A completely new master has appered. */
-							if (newGroupAddrs.get(1).getIPPort().equals(oldMasterAddr.getIPPort())) {
-								/* Old slave disappeared. Old master has changed to the slave. */
-								removeNodes.add(oldGroup.getSlaveNode());
-								changeRoleGroups.add(oldGroup);
-							} else if (newGroupAddrs.get(1).getIPPort().equals(oldSlaveAddr.getIPPort())) {
-								/* Only old master has disappeared. */
-								removeNodes.add(oldGroup.getMasterNode());
-							} else {
-								/* Old groyp has completely changed to the new group. */
-								removeNodes.add(oldGroup.getMasterNode());
-								removeNodes.add(oldGroup.getSlaveNode());
-								attachNodes.add(attachMemcachedNode(newGroupAddrs.get(1)));
-							}
-							attachNodes.add(attachMemcachedNode(newGroupAddrs.get(0)));
-						}
-					}
-				}
-				newAllGroups.remove(entry.getKey());
-			}
-			
-			for (Map.Entry<String, List<ArcusReplNodeAddress>> entry : newAllGroups.entrySet()) {
-				List<ArcusReplNodeAddress> newGroupAddrs = entry.getValue();
-				if (newGroupAddrs.size() == 0) { /* Incomplete group, now */
-					attachNodes.add(attachMemcachedNode(ArcusReplNodeAddress.createFake(entry.getKey())));
-				} else { /* Completely new group */
-					attachNodes.add(attachMemcachedNode(newGroupAddrs.get(0)));
-					if (newGroupAddrs.size() > 1)
-						attachNodes.add(attachMemcachedNode(newGroupAddrs.get(1)));
-				}
-			}
-			*/
-			/* WHCHOI83_MEMCACHED_REPLICA_GROUP end */
 		} else {
 			for (MemcachedNode node : locator.getAll()) {
 				if (addrs.contains((InetSocketAddress) node.getSocketAddress())) {
@@ -505,17 +379,9 @@
 				}
 			}
 
-<<<<<<< HEAD
-			/* WHCHOI83_MEMCACHED_REPLICA_GROUP start */
 			for (SocketAddress sa : addrs) {
 				attachNodes.add(attachMemcachedNode(sa));
 			}
-			/* WHCHOI83_MEMCACHED_REPLICA_GROUP end */
-=======
-			for (SocketAddress sa : addrs) {
-				attachNodes.add(attachMemcachedNode(sa));
-			}
->>>>>>> 17dcd35c
 		}
 		/* ENABLE_REPLICATION else */
 		/*
@@ -526,26 +392,13 @@
 				removeNodes.add(node);
 			}
 		}
-<<<<<<< HEAD
-		*/
-		/* ENABLE_REPLICATION end */
-
-		/* WHCHOI83_MEMCACHED_REPLICA_GROUP start */
-		/* WHCHOI83_MEMCACHED_REPLICA_GROUP else */
-		/*
-=======
-
->>>>>>> 17dcd35c
+
 		// Make connections to the newly added nodes.
 		for (SocketAddress sa : addrs) {
 			attachNodes.add(attachMemcachedNode(sa));
 		}
 		*/
-<<<<<<< HEAD
-		/* WHCHOI83_MEMCACHED_REPLICA_GROUP end */
-=======
 		/* ENABLE_REPLICATION end */
->>>>>>> 17dcd35c
 
 		// Remove unavailable nodes in the reconnect queue.
 		for (MemcachedNode node : removeNodes) {
@@ -558,29 +411,17 @@
 			}
 		}
 		
-<<<<<<< HEAD
-		/* WHCHOI83_MEMCACHED_REPLICA_GROUP start */
-=======
->>>>>>> 17dcd35c
 		/* ENABLE_REPLICATION start */
 		if (arcusReplEnabled && changeRoleGroups.size() > 0)
 			((ArcusReplKetamaNodeLocator)locator).update(attachNodes, removeNodes, changeRoleGroups);
 		else
 			locator.update(attachNodes, removeNodes);
 		/* ENABLE_REPLICATION else */
-<<<<<<< HEAD
-		/* WHCHOI83_MEMCACHED_REPLICA_GROUP else */
-=======
->>>>>>> 17dcd35c
 		/*
 		// Update the hash.
 		locator.update(attachNodes, removeNodes);
 		*/
 		/* ENABLE_REPLICATION end */
-<<<<<<< HEAD
-		/* WHCHOI83_MEMCACHED_REPLICA_GROUP end */
-=======
->>>>>>> 17dcd35c
 	}
 	
 	MemcachedNode attachMemcachedNode(SocketAddress sa) throws IOException {
@@ -599,13 +440,7 @@
 		if (qa.isFake()) {
 			// Locator assumes non-null selectionkey.  So add a dummy one...
 			qa.setSk(ch.register(selector, ops, qa));
-<<<<<<< HEAD
-			/* WHCHOI83_MEMCACHED_REPLICA_GROUP start */
 			getLogger().info("new fake memcached node added %s to connect queue", qa);
-			/* WHCHOI83_MEMCACHED_REPLICA_GROUP end */
-=======
-			getLogger().info("new fake memcached node added %s to connect queue", qa);
->>>>>>> 17dcd35c
 			return qa;
 		}
 		/* ENABLE_REPLICATION end */
@@ -1003,10 +838,6 @@
 	 */
 	public void addOperation(final String key, final Operation o) {
 		MemcachedNode placeIn=null;
-<<<<<<< HEAD
-		/* WHCHOI83_MEMCACHED_REPLICA_GROUP start */
-=======
->>>>>>> 17dcd35c
 		/* ENABLE_REPLICATION start */
 		MemcachedNode primary = null;
 		if (this.arcusReplEnabled) {
@@ -1014,18 +845,10 @@
 		} else
 			primary = locator.getPrimary(key);
 		/* ENABLE_REPLICATION else */
-<<<<<<< HEAD
-		/* WHCHOI83_MEMCACHED_REPLICA_GROUP else */
-=======
->>>>>>> 17dcd35c
 		/*
 		MemcachedNode primary = locator.getPrimary(key);
 		/*
 		/* ENABLE_REPLICATION end */
-<<<<<<< HEAD
-		/* WHCHOI83_MEMCACHED_REPLICA_GROUP end */
-=======
->>>>>>> 17dcd35c
 		if(primary.isActive() || failureMode == FailureMode.Retry) {
 			placeIn=primary;
 		} else if(failureMode == FailureMode.Cancel) {
@@ -1033,10 +856,6 @@
 			o.cancel();
 		} else {
 			// Look for another node in sequence that is ready.
-<<<<<<< HEAD
-			/* WHCHOI83_MEMCACHED_REPLICA_GROUP start */
-=======
->>>>>>> 17dcd35c
 			/* ENABLE_REPLICATION start */
 			Iterator<MemcachedNode> iter = this.arcusReplEnabled 
 					? ((ArcusReplKetamaNodeLocator)locator).getSequence(key, getReplicaPick(o))
@@ -1048,10 +867,6 @@
 				}
 			}
 			/* ENABLE_REPLICATION else */
-<<<<<<< HEAD
-			/* WHCHOI83_MEMCACHED_REPLICA_GROUP else */
-=======
->>>>>>> 17dcd35c
 			/*
 			for(Iterator<MemcachedNode> i=locator.getSequence(key);
 				placeIn == null && i.hasNext(); ) {
@@ -1062,10 +877,6 @@
 			}
 			*/
 			/* ENABLE_REPLICATION end */
-<<<<<<< HEAD
-			/* WHCHOI83_MEMCACHED_REPLICA_GROUP end */
-=======
->>>>>>> 17dcd35c
 			// If we didn't find an active node, queue it in the primary node
 			// and wait for it to come back online.
 			if(placeIn == null) {
@@ -1084,10 +895,6 @@
 	}
 
 	/* ENABLE_REPLICATION start */
-<<<<<<< HEAD
-	/* WHCHOI83_MEMCACHED_REPLICA_GROUP start */
-=======
->>>>>>> 17dcd35c
 	private ReplicaPick getReplicaPick(final Operation o) {
 		if (o.isWriteOperation())
 			return ReplicaPick.MASTER; 
@@ -1108,10 +915,6 @@
 		
 		return pick;
 	}
-<<<<<<< HEAD
-	/* WHCHOI83_MEMCACHED_REPLICA_GROUP end */
-=======
->>>>>>> 17dcd35c
 	/* ENABLE_REPLICATION end */
 
 	public void insertOperation(final MemcachedNode node, final Operation o) {
@@ -1248,10 +1051,6 @@
      */
 	public MemcachedNode findNodeByKey(String key) {
 		MemcachedNode placeIn = null;
-<<<<<<< HEAD
-		/* WHCHOI83_MEMCACHED_REPLICA_GROUP start */
-=======
->>>>>>> 17dcd35c
 		/* ENABLE_REPLICATION start */
 		MemcachedNode primary = null;
 		if (this.arcusReplEnabled) {
@@ -1260,27 +1059,15 @@
 		} else
 			primary = locator.getPrimary(key);
 		/* ENABLE_REPLICATION else */
-<<<<<<< HEAD
-		/* WHCHOI83_MEMCACHED_REPLICA_GROUP else */
-=======
->>>>>>> 17dcd35c
 		/*
 		MemcachedNode primary = locator.getPrimary(key);
 		/*
 		/* ENABLE_REPLICATION end */
-<<<<<<< HEAD
-		/* WHCHOI83_MEMCACHED_REPLICA_GROUP end */
-=======
->>>>>>> 17dcd35c
 
 		// FIXME.  Support other FailureMode's.  See MemcachedConnection.addOperation.
 		if (primary.isActive() || failureMode == FailureMode.Retry) {
 			placeIn = primary;
 		} else {
-<<<<<<< HEAD
-			/* WHCHOI83_MEMCACHED_REPLICA_GROUP start */
-=======
->>>>>>> 17dcd35c
 			/* ENABLE_REPLICATION start */
 			Iterator<MemcachedNode> iter = this.arcusReplEnabled
 					? ((ArcusReplKetamaNodeLocator)locator).getSequence(key,  getReplicaPick())
@@ -1292,10 +1079,6 @@
 				}
 			}
 			/* ENABLE_REPLICATION else */
-<<<<<<< HEAD
-			/* WHCHOI83_MEMCACHED_REPLICA_GROUP else */
-=======
->>>>>>> 17dcd35c
 			/*
 			for (Iterator<MemcachedNode> i = locator.getSequence(key); placeIn == null
 					&& i.hasNext();) {
@@ -1306,10 +1089,6 @@
 			}
 			*/
 			/* ENABLE_REPLICATION end */
-<<<<<<< HEAD
-			/* WHCHOI83_MEMCACHED_REPLICA_GROUP end */
-=======
->>>>>>> 17dcd35c
 			if (placeIn == null) {
 				placeIn = primary;
 			}
