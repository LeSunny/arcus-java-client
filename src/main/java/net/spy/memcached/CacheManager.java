/*
 * arcus-java-client : Arcus Java client
 * Copyright 2010-2014 NAVER Corp.
 *
 * Licensed under the Apache License, Version 2.0 (the "License");
 * you may not use this file except in compliance with the License.
 * You may obtain a copy of the License at
 *
 * http://www.apache.org/licenses/LICENSE-2.0
 *
 * Unless required by applicable law or agreed to in writing, software
 * distributed under the License is distributed on an "AS IS" BASIS,
 * WITHOUT WARRANTIES OR CONDITIONS OF ANY KIND, either express or implied.
 * See the License for the specific language governing permissions and
 * limitations under the License.
 */
package net.spy.memcached;

/**
 * A program to use CacheMonitor to start and
 * stop memcached node based on a znode. The program watches the
 * specified znode and saves the znode that corresponds to the
 * memcached server in the remote machine. It also changes the 
 * previous ketama node
 */
import java.io.IOException;
import java.net.InetAddress;
import java.net.InetSocketAddress;
import java.net.SocketAddress;
import java.net.UnknownHostException;
import java.text.SimpleDateFormat;
import java.util.Collections;
import java.util.Date;
import java.util.List;
import java.util.concurrent.CountDownLatch;
import java.util.concurrent.TimeUnit;

import net.spy.memcached.ArcusClientException.InitializeClientException;
import net.spy.memcached.compat.SpyThread;

import org.apache.zookeeper.CreateMode;
import org.apache.zookeeper.WatchedEvent;
import org.apache.zookeeper.Watcher;
import org.apache.zookeeper.ZooKeeper;
import org.apache.zookeeper.ZooDefs.Ids;

public class CacheManager extends SpyThread implements Watcher,
		CacheMonitor.CacheMonitorListener {
	private static final String ARCUS_BASE_CACHE_LIST_ZPATH = "/arcus/cache_list/";

	private static final String ARCUS_BASE_CLIENT_INFO_ZPATH = "/arcus/client_list/";

	/* ENABLE_REPLICATION start */
	private static final String ARCUS_REPL_CACHE_LIST_ZPATH = "/arcus_repl/cache_list/";

	private static final String ARCUS_REPL_CLIENT_INFO_ZPATH = "/arcus_repl/client_list/";
	/* ENABLE_REPLICATION end */

	private static final int ZK_SESSION_TIMEOUT = 15000;
	
	private static final long ZK_CONNECT_TIMEOUT = ZK_SESSION_TIMEOUT;

	private final String hostPort;

	private final String serviceCode;

	private CacheMonitor cacheMonitor;

	private ZooKeeper zk;

	private ArcusClient[] client;

	private final CountDownLatch clientInitLatch;

	private final ConnectionFactoryBuilder cfb;

	private final int waitTimeForConnect;

	private final int poolSize;

	private volatile boolean shutdownRequested = false;

	private CountDownLatch zkInitLatch;

<<<<<<< HEAD
	/* ENABLE_REPLICATION start */
	private boolean arcusReplEnabled = false;
	/* ENABLE_REPLICATION end */
	
=======
	private List<String> prevChildren;

	/**
	 * The locator class of the spymemcached has an assumption
	 * that it should have one cache node at least. 
	 * Thus, we add a fake server node in it
	 * if there's no cache servers for the given service code.
	 * This is just a work-around, but it works really. 
	 */
	public static final String FAKE_SERVER_NODE = "0.0.0.0:23456";

>>>>>>> e2b43ae0
	public CacheManager(String hostPort, String serviceCode,
			ConnectionFactoryBuilder cfb, CountDownLatch clientInitLatch, int poolSize,
			int waitTimeForConnect) {

		this.hostPort = hostPort;
		this.serviceCode = serviceCode;
		this.cfb = cfb;
		this.clientInitLatch = clientInitLatch;
		this.poolSize = poolSize;
		this.waitTimeForConnect = waitTimeForConnect;

		initZooKeeperClient();

		setName("Cache Manager IO for " + serviceCode + "@" + hostPort);
		setDaemon(true);
		start();

		getLogger().info("CacheManager started. (" + serviceCode + "@" + hostPort + ")");
		
	}
	
	private void initZooKeeperClient() {
		try {
			getLogger().info("Trying to connect to Arcus admin(%s@%s)", serviceCode, hostPort);
			
			zkInitLatch = new CountDownLatch(1);
			zk = new ZooKeeper(hostPort, ZK_SESSION_TIMEOUT, this);

			try {
				/* In the above ZooKeeper() internals, reverse DNS lookup occurs
				 * when the getHostName() of InetSocketAddress class is called.
				 * In Windows, the reverse DNS lookup includes NetBIOS lookup
				 * that bring delay of 5 seconds (as well as dns and host file lookup).
				 * So, ZK_CONNECT_TIMEOUT is set as much like ZK session timeout.
				 */
				if (zkInitLatch.await(ZK_CONNECT_TIMEOUT, TimeUnit.MILLISECONDS) == false) {
					getLogger().fatal("Connecting to Arcus admin(%s) timed out : %d miliseconds",
									hostPort, ZK_CONNECT_TIMEOUT);
					throw new AdminConnectTimeoutException(hostPort);
				}
				
				/* ENABLE_REPLICATION start */
				// Check /arcus_repl/cache_list/{svc} first
				// If it exists, the service code belongs to a repl cluster
				if (zk.exists(ARCUS_REPL_CACHE_LIST_ZPATH + serviceCode, false) != null) {
					arcusReplEnabled = true;
					cfb.setArcusReplEnabled(true);
					getLogger().info("Connecting to Arcus repl cluster");
				}
				else if (zk.exists(ARCUS_BASE_CACHE_LIST_ZPATH + serviceCode, false) != null) {
					arcusReplEnabled = false;
					cfb.setArcusReplEnabled(false);
				}
				else {
					getLogger().fatal("Service code not found. (" + serviceCode + ")");
					throw new NotExistsServiceCodeException(serviceCode);
				}
				/* ENABLE_REPLICATION else */
				/*
				if (zk.exists(ARCUS_BASE_CACHE_LIST_ZPATH + serviceCode, false) == null) {
					getLogger().fatal("Service code not found. (" + serviceCode + ")");
					throw new NotExistsServiceCodeException(serviceCode);
				}
				*/
				/* ENABLE_REPLICATION end */


				String path = getClientInfo();
				if (path.isEmpty()) {
					getLogger().fatal("Can't create the znode of client info (" + path + ")");
					throw new InitializeClientException("Can't initialize Arcus client.");
				}
				
				if (zk.exists(path, false) == null) {
					zk.create(path, null, Ids.OPEN_ACL_UNSAFE, CreateMode.EPHEMERAL);
				}
			} catch (AdminConnectTimeoutException e) {
				shutdownZooKeeperClient();
				throw e;
			} catch (NotExistsServiceCodeException e) {
				shutdownZooKeeperClient();
				throw e;
			} catch (InterruptedException ie) {
				getLogger().fatal("Can't connect to Arcus admin(%s@%s) %s",
								serviceCode, hostPort, ie.getMessage());
				shutdownZooKeeperClient();
				return;
			} catch (Exception e) {
				getLogger().fatal("Unexpected exception. contact to Arcus administrator");

				shutdownZooKeeperClient();
				throw new InitializeClientException("Can't initialize Arcus client.", e);
			}

			/* ENABLE_REPLICATION start */
			String cacheListZPath = arcusReplEnabled ? ARCUS_REPL_CACHE_LIST_ZPATH 
                                                     : ARCUS_BASE_CACHE_LIST_ZPATH;
			cacheMonitor = new CacheMonitor(zk, cacheListZPath, serviceCode, this);
			/* ENABLE_REPLICATION else */
			/*
			cacheMonitor = new CacheMonitor(zk, ARCUS_BASE_CACHE_LIST_ZPATH, serviceCode, this);
			*/
			/* ENABLE_REPLICATION end */
		} catch (IOException e) {
			throw new InitializeClientException("Can't initialize Arcus client.", e);
		}
	}

	private String getClientInfo() {
		String path = "";
		
		try {
			SimpleDateFormat simpleDateFormat = new SimpleDateFormat("yyyyMMddHHmmss");
			Date currentTime = new Date();
			
			// create the ephemeral znode 
			// "/arcus/client_list/{service_code}/{client hostname}_{ip address}_{pool size}_java_{client version}_{YYYYMMDDHHIISS}_{zk session id}"
			/* ENABLE_REPLICATION start */
			if (arcusReplEnabled) {
				// /arcus_repl/client_list/{service_code}/...
				path = ARCUS_REPL_CLIENT_INFO_ZPATH + serviceCode + "/";
			} else {
				// /arcus/client_list/{service_code}/...
				path = ARCUS_BASE_CLIENT_INFO_ZPATH + serviceCode + "/";
			}
			/* ENABLE_REPLICATION else */
			/*
			path = ARCUS_BASE_CLIENT_INFO_ZPATH + serviceCode + "/";
			*/
			/* ENABLE_REPLICATION end */
			path = path 
				 + InetAddress.getLocalHost().getHostName() + "_"
				 + InetAddress.getLocalHost().getHostAddress() + "_"
				 + this.poolSize + "_java_" + ArcusClient.VERSION + "_"
				 + simpleDateFormat.format(currentTime) + "_" 
				 + zk.getSessionId();
			
		} catch (UnknownHostException e) {
			return null;
		}
		return path;
	}

	/***************************************************************************
	 * We do process only child node change event ourselves, we just need to
	 * forward them on.
	 * 
	 */
	public void process(WatchedEvent event) {
		if (event.getType() == Event.EventType.None) {
			switch (event.getState()) {
			case SyncConnected:
				getLogger().info("Connected to Arcus admin. (%s@%s)", serviceCode, hostPort);
				zkInitLatch.countDown();
			}
		}
		
		if (cacheMonitor != null) {
			cacheMonitor.process(event);
		} else {
			getLogger().debug(
					"cm is null, servicecode : %s, state:%s, type:%s",
					serviceCode, event.getState(), event.getType());
		}
	}

	public void run() {
		try {
			synchronized (this) {
				while (!shutdownRequested) {
					if (zk == null) {
						getLogger().info("Arcus admin connection is not established. (%s@%s)", serviceCode, hostPort);
						initZooKeeperClient();
					}
					
					if (!cacheMonitor.dead) {
						wait();
					} else {
						getLogger().warn("Unexpected disconnection from Arcus admin. Trying to reconnect to Arcus admin.");
						try {
							shutdownZooKeeperClient();
							initZooKeeperClient();
						} catch (AdminConnectTimeoutException e) {
							Thread.sleep(5000L);
						} catch (NotExistsServiceCodeException e) {
							Thread.sleep(5000L);
						} catch (InitializeClientException e) {
							Thread.sleep(5000L);
						}
					}
				}
			}
		} catch (InterruptedException e) {
			getLogger().warn("current arcus admin is interrupted : %s",
					e.getMessage());
		} finally {
			shutdownZooKeeperClient();
		}
	}

	public void closing() {
		synchronized (this) {
			notifyAll();
		}
	}

	/**
	 * If there's no children in the znode, make a fake server node.
	 * 
	 * Change current MemcachedNodes to new MemcachedNodes but intersection of
	 * current and new will be ruled out.
	 * 
	 * @param children
	 *            new children node list
	 */
	public void commandNodeChange(List<String> children) {
<<<<<<< HEAD
		/* ENABLE_REPLICATION start */
		// children is the current list of znodes in the cache_list directory
		// Arcus base cluster and repl cluster use different znode names.
		//
		// Arcus base cluster
		// Znode names are ip:port-hostname.  Just remove -hostname and concat
		// all names separated by commas.  AddrUtil turns ip:port into InetSocketAddress.
		//
		// Arcus repl cluster
		// Znode names are group^{M,S}^ip:port-hostname.  Concat all names separated
		// by commas.  ArcusRepNodeAddress turns these names into ArcusReplNodeAddress.
		/* ENABLE_REPLICATION end */
=======
		// If there's no children, add a fake server node to the list.
		if (children.size() == 0) {
			getLogger().error("Cannot find any cache nodes for your service code. " +
								"Please contact Arcus support to solve this problem. " + 
								"[serviceCode=" + serviceCode + ", addminSessionId=0x" + 
								Long.toHexString(zk.getSessionId()));
			children.add(CacheManager.FAKE_SERVER_NODE);
		}

		if (!children.equals(prevChildren)) {
			getLogger().warn("Cache list has been changed : From=" + prevChildren +  ", To=" + children + ", " + 
								"[serviceCode=" + serviceCode + ", addminSessionId=0x" + 
								Long.toHexString(zk.getSessionId()));
		}
		
		// Store the current children.
		prevChildren = children;
>>>>>>> e2b43ae0

		String addrs = "";
		/* ENABLE_REPLICATION start */
		if (arcusReplEnabled) {
			for (int i = 0; i < children.size(); i++) {
				if (i == 0)
					addrs = children.get(i);
				else
					addrs = addrs + "," + children.get(i);
			}
		} else {
			for (int i = 0; i < children.size(); i++) {
				String[] temp = children.get(i).split("-");
				if (i == 0)
					addrs = temp[0];
				else
					addrs = addrs + "," + temp[0];
			}
		}
		/* ENABLE_REPLICATION else */
		/*
		for (int i = 0; i < children.size(); i++) {
			String[] temp = children.get(i).split("-");
			if (i != 0) {
				addrs = addrs + "," + temp[0];
			} else {
				addrs = temp[0];
			}
		}
		*/
		/* ENABLE_REPLICATION end */

		if (client == null) {
			createArcusClient(addrs);
			return;
		}

		for (ArcusClient ac : client) {
			MemcachedConnection conn = ac.getMemcachedConnection();
			conn.putMemcachedQueue(addrs);
			conn.getSelector().wakeup();
		}
	}
	
	public List<String> getPrevChildren() {
		return this.prevChildren;
	}

	/**
	 * Create a ArcusClient
	 * 
	 * @param addrs
	 *            current available Memcached Addresses
	 */
	private void createArcusClient(String addrs) {
		/* ENABLE_REPLICATION start */
		List<InetSocketAddress> socketList;
		int addrCount;
		if (arcusReplEnabled) {
			socketList = ArcusReplNodeAddress.getAddresses(addrs);

			// Exclude fake server addresses (slaves) in the initial latch count.
			// Otherwise we may block here for a while trying to connect to
			// slave-only groups.
			addrCount = 0;
			for (InetSocketAddress a : socketList) {
				// See TCPMemcachedNodeImpl:TCPMemcachedNodeImpl().
				if (("/" + CacheMonitor.FAKE_SERVER_NODE).equals(a.toString()) != true)
					addrCount++;
			}
		} else {
			socketList = AddrUtil.getAddresses(addrs);
			// Preserve base cluster behavior.  The initial latch count
			// includes fake server addresses.
			addrCount = socketList.size();
		}
		/* ENABLE_REPLICATION else */
		/*
		List<InetSocketAddress> socketList = AddrUtil.getAddresses(addrs);
		int addrCount = socketList.size();
		*/
		/* ENABLE_REPLICATION end */

		final CountDownLatch latch = new CountDownLatch(addrCount);
		final ConnectionObserver observer = new ConnectionObserver() {

			@Override
			public void connectionLost(SocketAddress sa) {

			}

			@Override
			public void connectionEstablished(SocketAddress sa, int reconnectCount) {
				latch.countDown();
			}
		};

		cfb.setInitialObservers(Collections.singleton(observer));

		int _awaitTime = 0;
		if (waitTimeForConnect == 0)
			_awaitTime = 50 * addrCount;
		else
			_awaitTime = waitTimeForConnect;

		client = new ArcusClient[poolSize];
		for (int i = 0; i < poolSize; i++) {
			try {
				client[i] = ArcusClient.getInstance(cfb.build(), socketList);
				client[i].setName("Memcached IO for " + serviceCode);
				client[i].setCacheManager(this);
			} catch (IOException e) {
				getLogger().fatal("Arcus Connection has critical problems. contact arcus manager.");
			}
		}
		try {
			if (latch.await(_awaitTime, TimeUnit.MILLISECONDS)) {
				getLogger().warn("All arcus connections are established.");
			} else {
				getLogger().error("Some arcus connections are not established.");
			}
			// Success signal for initial connections to Zookeeper and
			// Memcached.
		} catch (InterruptedException e) {
			getLogger().fatal("Arcus Connection has critical problems. contact arcus manager.");
		}
		this.clientInitLatch.countDown();

	}

	/**
	 * Returns current ArcusClient
	 * 
	 * @return current ArcusClient
	 */
	public ArcusClient[] getAC() {
		return client;
	}

	private void shutdownZooKeeperClient() {
		if (zk == null) {
			return;
		}

		try {
			getLogger().info("Close the ZooKeeper client. serviceCode=" + serviceCode +
							 ", adminSessionId=0x" + Long.toHexString(zk.getSessionId()));
			zk.close();
			zk = null;
		} catch (InterruptedException e) {
			getLogger().warn("An exception occured while closing ZooKeeper client.", e);
		}
	}

	public void shutdown() {
		if (!shutdownRequested) {
			getLogger().info("Shut down cache manager.");
			shutdownRequested = true;
			closing();
		}
	}
}<|MERGE_RESOLUTION|>--- conflicted
+++ resolved
@@ -82,12 +82,6 @@
 
 	private CountDownLatch zkInitLatch;
 
-<<<<<<< HEAD
-	/* ENABLE_REPLICATION start */
-	private boolean arcusReplEnabled = false;
-	/* ENABLE_REPLICATION end */
-	
-=======
 	private List<String> prevChildren;
 
 	/**
@@ -99,7 +93,10 @@
 	 */
 	public static final String FAKE_SERVER_NODE = "0.0.0.0:23456";
 
->>>>>>> e2b43ae0
+	/* ENABLE_REPLICATION start */
+	private boolean arcusReplEnabled = false;
+	/* ENABLE_REPLICATION end */
+	
 	public CacheManager(String hostPort, String serviceCode,
 			ConnectionFactoryBuilder cfb, CountDownLatch clientInitLatch, int poolSize,
 			int waitTimeForConnect) {
@@ -316,7 +313,24 @@
 	 *            new children node list
 	 */
 	public void commandNodeChange(List<String> children) {
-<<<<<<< HEAD
+		// If there's no children, add a fake server node to the list.
+		if (children.size() == 0) {
+			getLogger().error("Cannot find any cache nodes for your service code. " +
+								"Please contact Arcus support to solve this problem. " + 
+								"[serviceCode=" + serviceCode + ", addminSessionId=0x" + 
+								Long.toHexString(zk.getSessionId()));
+			children.add(CacheManager.FAKE_SERVER_NODE);
+		}
+
+		if (!children.equals(prevChildren)) {
+			getLogger().warn("Cache list has been changed : From=" + prevChildren +  ", To=" + children + ", " + 
+								"[serviceCode=" + serviceCode + ", addminSessionId=0x" + 
+								Long.toHexString(zk.getSessionId()));
+		}
+		
+		// Store the current children.
+		prevChildren = children;
+
 		/* ENABLE_REPLICATION start */
 		// children is the current list of znodes in the cache_list directory
 		// Arcus base cluster and repl cluster use different znode names.
@@ -329,25 +343,6 @@
 		// Znode names are group^{M,S}^ip:port-hostname.  Concat all names separated
 		// by commas.  ArcusRepNodeAddress turns these names into ArcusReplNodeAddress.
 		/* ENABLE_REPLICATION end */
-=======
-		// If there's no children, add a fake server node to the list.
-		if (children.size() == 0) {
-			getLogger().error("Cannot find any cache nodes for your service code. " +
-								"Please contact Arcus support to solve this problem. " + 
-								"[serviceCode=" + serviceCode + ", addminSessionId=0x" + 
-								Long.toHexString(zk.getSessionId()));
-			children.add(CacheManager.FAKE_SERVER_NODE);
-		}
-
-		if (!children.equals(prevChildren)) {
-			getLogger().warn("Cache list has been changed : From=" + prevChildren +  ", To=" + children + ", " + 
-								"[serviceCode=" + serviceCode + ", addminSessionId=0x" + 
-								Long.toHexString(zk.getSessionId()));
-		}
-		
-		// Store the current children.
-		prevChildren = children;
->>>>>>> e2b43ae0
 
 		String addrs = "";
 		/* ENABLE_REPLICATION start */
