/*
 * arcus-java-client : Arcus Java client
 * Copyright 2010-2014 NAVER Corp.
 *
 * Licensed under the Apache License, Version 2.0 (the "License");
 * you may not use this file except in compliance with the License.
 * You may obtain a copy of the License at
 *
 * http://www.apache.org/licenses/LICENSE-2.0
 *
 * Unless required by applicable law or agreed to in writing, software
 * distributed under the License is distributed on an "AS IS" BASIS,
 * WITHOUT WARRANTIES OR CONDITIONS OF ANY KIND, either express or implied.
 * See the License for the specific language governing permissions and
 * limitations under the License.
 */
/* ENABLE_REPLICATION if */
package net.spy.memcached;

import java.net.InetSocketAddress;
import java.util.ArrayList;
import java.util.HashMap;
import java.util.List;
import java.util.Map;

public class ArcusReplNodeAddress extends InetSocketAddress {
	boolean master;
	String group;
	String ip;
	int port;

<<<<<<< HEAD
	/* WHCHOI83_MEMCACHED_REPLICA_GROUP start */
	private ArcusReplNodeAddress(String group, boolean master, String ip, int port) {
	/* WHCHOI83_MEMCACHED_REPLICA_GROUP start */
	/*
	ArcusReplNodeAddress(String group, boolean master, String ip, int port) {
	*/
	/* WHCHOI83_MEMCACHED_REPLICA_GROUP start */
=======
	private ArcusReplNodeAddress(String group, boolean master, String ip, int port) {
>>>>>>> 17dcd35c
		super(ip, port);
		this.group = group;
		this.master = master;
		this.ip = ip;
		this.port = port;
	}

	public String toString() {
		return "Group(" + group + ") Address(" + ip + ":" + port + ") " + (master ? "MASTER" : "SLAVE");
	}

<<<<<<< HEAD
	/* WHCHOI83_MEMCACHED_REPLICA_GROUP start */
	public String getIPPort() {
		return this.ip + ":" + this.port;
	}
	/* WHCHOI83_MEMCACHED_REPLICA_GROUP end */
=======
	public String getIPPort() {
		return this.ip + ":" + this.port;
	}
>>>>>>> 17dcd35c

	public String getGroupName() {
		return group;
	}

	static ArcusReplNodeAddress create(String group, boolean master, String ipport) {
		String[] temp = ipport.split(":");
		String ip = temp[0];
		int port = Integer.parseInt(temp[1]);
		return new ArcusReplNodeAddress(group, master, ip, port);
	}

<<<<<<< HEAD
	/* WHCHOI83_MEMCACHED_REPLICA_GROUP start */
=======
>>>>>>> 17dcd35c
	static ArcusReplNodeAddress createFake(String groupName) {
		return create(groupName == null ? "invalid" : groupName,
					  true, CacheManager.FAKE_SERVER_NODE);
	}
<<<<<<< HEAD
	/* WHCHOI83_MEMCACHED_REPLICA_GROUP end */
=======
>>>>>>> 17dcd35c

	private static List<InetSocketAddress> parseNodeNames(String s) throws Exception {
		List<InetSocketAddress> addrs = new ArrayList<InetSocketAddress>();

		for (String node : s.split(",")) {
			String[] temp = node.split("\\^");
			String group = temp[0];
			boolean master = temp[1].equals("M") ? true : false;
<<<<<<< HEAD
			/* WHCHOI83_MEMCACHED_REPLICA_GROUP start */
			String ipport = temp[2];
			/* WHCHOI83_MEMCACHED_REPLICA_GROUP else */
			/*
			String[] temp2 = temp[2].split("-");
			String ipport = temp2[0];
			*/
			/* WHCHOI83_MEMCACHED_REPLICA_GROUP end */
=======
			String ipport = temp[2];
>>>>>>> 17dcd35c
			// We may throw null pointer exception if the string has
			// an unexpected format.  Abort the whole method instead of
			// trying to ignore malformed strings.
			// Is this the right behavior?  FIXME

<<<<<<< HEAD
			/* WHCHOI83_MEMCACHED_REPLICA_GROUP start */
			/* WHCHOI83_MEMCACHED_REPLICA_GROUP else */
			/*
			// Turn slave servers into fake ones.  We still create MemcachedNode's
			// for groups without masters.  We don't want these to connect to actual
			// slave servers.
			if (!master)
				ipport = CacheManager.FAKE_SERVER_NODE;

			*/
			/* WHCHOI83_MEMCACHED_REPLICA_GROUP end */
			ArcusReplNodeAddress a = ArcusReplNodeAddress.create(group, master, ipport);

			/* WHCHOI83_MEMCACHED_REPLICA_GROUP start */
			addrs.add(a);
			/* WHCHOI83_MEMCACHED_REPLICA_GROUP else */
			/*
			// We want exactly one node per group in this version.
			// If a node exists and the new one is the master, replace the old one
			// with the new one.
			for (int i = 0; i < addrs.size(); i++) {
				if (((ArcusReplNodeAddress)addrs.get(i)).group.equals(group)) {
					if (master) {
						// The new node is the master.  Replace.
						addrs.set(i, a);
					} else {
						// The new node is the slave.  Do not add.
					}
					// In any case, we've found a previous node with
					// the same group name.  So do not append the new node.
					a = null;
					break;
				}
			}
			// We've never seen this group before.  Append it to the list.
			if (a != null) {
				addrs.add((InetSocketAddress)a);
			}
			*/
			/* WHCHOI83_MEMCACHED_REPLICA_GROUP end */
=======
			ArcusReplNodeAddress a = ArcusReplNodeAddress.create(group, master, ipport);
			addrs.add(a);
>>>>>>> 17dcd35c
		}
		return addrs;
	}

	// Similar to AddrUtil.getAddresses.  This version parses replicaton znode names.
	// Znode names are group^{M,S}^ip:port-hostname
	static List<InetSocketAddress> getAddresses(String s) {
		List<InetSocketAddress> list = null;

<<<<<<< HEAD
		/* WHCHOI83_MEMCACHED_REPLICA_GROUP start */
=======
>>>>>>> 17dcd35c
		try {
			list = parseNodeNames(s);
		} catch (Exception e) {
			// May see an exception if nodes do not follow the replication naming convention
			ArcusClient.arcusLogger.error("Exception caught while parsing node" +
									" addresses. cache_list=" + s + "\n" + e);
			e.printStackTrace();
			list = null;
<<<<<<< HEAD
		}
		/* WHCHOI83_MEMCACHED_REPLICA_GROUP else */
		/*
		if (s.equals(CacheManager.FAKE_SERVER_NODE)) {
			// Special case the empty cache_list.
			// CacheMonitor adds one FAKE_SERVER_NODE to children before calling this method.
		} else {
			try {
				list = parseNodeNames(s);
			} catch (Exception e) {
				// May see an exception if nodes do not follow the replication naming convention
				ArcusClient.arcusLogger.error("Exception caught while parsing node" +
											" addresses. cache_list=" + s + "\n" + e);
				e.printStackTrace();
				list = null;
			}
=======
>>>>>>> 17dcd35c
		}
		*/
		/* WHCHOI83_MEMCACHED_REPLICA_GROUP end */
		// Return at least one node in all cases.  Otherwise we may see unexpected null pointer
		// exceptions throughout this client library...
		if (list == null || list.size() == 0) {
			list = new ArrayList<InetSocketAddress>(1);
<<<<<<< HEAD
			/* WHCHOI83_MEMCACHED_REPLICA_GROUP start */
			list.add((InetSocketAddress)ArcusReplNodeAddress.createFake(null));
			/* WHCHOI83_MEMCACHED_REPLICA_GROUP else */
			/*
			list.add((InetSocketAddress)
				 ArcusReplNodeAddress.create("invalid", false, CacheManager.FAKE_SERVER_NODE));
			*/
			/* WHCHOI83_MEMCACHED_REPLICA_GROUP end */
=======
			list.add((InetSocketAddress)ArcusReplNodeAddress.createFake(null));
>>>>>>> 17dcd35c
		}
		return list;
	}

<<<<<<< HEAD
	/* WHCHOI83_MEMCACHED_REPLICA_GROUP start */
=======
>>>>>>> 17dcd35c
	static Map<String, List<ArcusReplNodeAddress>> makeGroupAddrsList (
											List<InetSocketAddress> addrs) {

		Map<String, List<ArcusReplNodeAddress>> newAllGroups =
				new HashMap<String, List<ArcusReplNodeAddress>>();

		for (int i = 0; i < addrs.size(); i++) {
			ArcusReplNodeAddress a = (ArcusReplNodeAddress)addrs.get(i);
			String groupName = a.getGroupName();
			List<ArcusReplNodeAddress> gNodeList = newAllGroups.get(groupName);
			if (gNodeList == null) {
				gNodeList = new ArrayList<ArcusReplNodeAddress>();
				newAllGroups.put(groupName, gNodeList);
			}
			/* Make a master node the first element of node list. */
			if (a.master) /* shifts the element currently at that position */
				gNodeList.add(0, a);
			else /* Don't care the index, just add. */
				gNodeList.add(a);
		}

		for (Map.Entry<String, List<ArcusReplNodeAddress>> entry : newAllGroups.entrySet()) {
			/* If newGroupNodes is validate
			 * then newGroupNodes is sorted by master / slave
			 */
			List<ArcusReplNodeAddress> newGroupNodes = entry.getValue();

			if (newGroupNodes.size() >= 3) {
				ArcusClient.arcusLogger.error(entry.getKey()
						+ " group have too many node. " + newGroupNodes);
				entry.setValue(new ArrayList<ArcusReplNodeAddress>());
			}
			else if (newGroupNodes.size() == 2 &&
					newGroupNodes.get(0).getIPPort().equals(newGroupNodes.get(1).getIPPort())) {
				/*
				 * Two nodes have the same ip and port
				 */
				ArcusClient.arcusLogger.error("Group " + entry.getKey() + " have invalid state. "
						+ "Master and Slave nodes have the same ip and port. "
						+ newGroupNodes);
				entry.setValue(new ArrayList<ArcusReplNodeAddress>());
			}
			else if (!newGroupNodes.get(0).master) {
				/*
				 * Fake group (node) is always master...
				 * 
				 * Maybe! this group have slave and slave node
				 * or slave node only
				 */
			 	ArcusClient.arcusLogger.error("Group " + entry.getKey() + " have invalid state. "
						+ "This group don't have master node. "
						+ newGroupNodes);
				entry.setValue(new ArrayList<ArcusReplNodeAddress>());
			}
		}
		return newAllGroups;
	}
<<<<<<< HEAD
	/* WHCHOI83_MEMCACHED_REPLICA_GROUP end */
=======
>>>>>>> 17dcd35c
}
/* ENABLE_REPLICATION end */<|MERGE_RESOLUTION|>--- conflicted
+++ resolved
@@ -29,17 +29,7 @@
 	String ip;
 	int port;
 
-<<<<<<< HEAD
-	/* WHCHOI83_MEMCACHED_REPLICA_GROUP start */
 	private ArcusReplNodeAddress(String group, boolean master, String ip, int port) {
-	/* WHCHOI83_MEMCACHED_REPLICA_GROUP start */
-	/*
-	ArcusReplNodeAddress(String group, boolean master, String ip, int port) {
-	*/
-	/* WHCHOI83_MEMCACHED_REPLICA_GROUP start */
-=======
-	private ArcusReplNodeAddress(String group, boolean master, String ip, int port) {
->>>>>>> 17dcd35c
 		super(ip, port);
 		this.group = group;
 		this.master = master;
@@ -51,17 +41,9 @@
 		return "Group(" + group + ") Address(" + ip + ":" + port + ") " + (master ? "MASTER" : "SLAVE");
 	}
 
-<<<<<<< HEAD
-	/* WHCHOI83_MEMCACHED_REPLICA_GROUP start */
 	public String getIPPort() {
 		return this.ip + ":" + this.port;
 	}
-	/* WHCHOI83_MEMCACHED_REPLICA_GROUP end */
-=======
-	public String getIPPort() {
-		return this.ip + ":" + this.port;
-	}
->>>>>>> 17dcd35c
 
 	public String getGroupName() {
 		return group;
@@ -74,18 +56,10 @@
 		return new ArcusReplNodeAddress(group, master, ip, port);
 	}
 
-<<<<<<< HEAD
-	/* WHCHOI83_MEMCACHED_REPLICA_GROUP start */
-=======
->>>>>>> 17dcd35c
 	static ArcusReplNodeAddress createFake(String groupName) {
 		return create(groupName == null ? "invalid" : groupName,
 					  true, CacheManager.FAKE_SERVER_NODE);
 	}
-<<<<<<< HEAD
-	/* WHCHOI83_MEMCACHED_REPLICA_GROUP end */
-=======
->>>>>>> 17dcd35c
 
 	private static List<InetSocketAddress> parseNodeNames(String s) throws Exception {
 		List<InetSocketAddress> addrs = new ArrayList<InetSocketAddress>();
@@ -94,68 +68,14 @@
 			String[] temp = node.split("\\^");
 			String group = temp[0];
 			boolean master = temp[1].equals("M") ? true : false;
-<<<<<<< HEAD
-			/* WHCHOI83_MEMCACHED_REPLICA_GROUP start */
 			String ipport = temp[2];
-			/* WHCHOI83_MEMCACHED_REPLICA_GROUP else */
-			/*
-			String[] temp2 = temp[2].split("-");
-			String ipport = temp2[0];
-			*/
-			/* WHCHOI83_MEMCACHED_REPLICA_GROUP end */
-=======
-			String ipport = temp[2];
->>>>>>> 17dcd35c
 			// We may throw null pointer exception if the string has
 			// an unexpected format.  Abort the whole method instead of
 			// trying to ignore malformed strings.
 			// Is this the right behavior?  FIXME
 
-<<<<<<< HEAD
-			/* WHCHOI83_MEMCACHED_REPLICA_GROUP start */
-			/* WHCHOI83_MEMCACHED_REPLICA_GROUP else */
-			/*
-			// Turn slave servers into fake ones.  We still create MemcachedNode's
-			// for groups without masters.  We don't want these to connect to actual
-			// slave servers.
-			if (!master)
-				ipport = CacheManager.FAKE_SERVER_NODE;
-
-			*/
-			/* WHCHOI83_MEMCACHED_REPLICA_GROUP end */
-			ArcusReplNodeAddress a = ArcusReplNodeAddress.create(group, master, ipport);
-
-			/* WHCHOI83_MEMCACHED_REPLICA_GROUP start */
-			addrs.add(a);
-			/* WHCHOI83_MEMCACHED_REPLICA_GROUP else */
-			/*
-			// We want exactly one node per group in this version.
-			// If a node exists and the new one is the master, replace the old one
-			// with the new one.
-			for (int i = 0; i < addrs.size(); i++) {
-				if (((ArcusReplNodeAddress)addrs.get(i)).group.equals(group)) {
-					if (master) {
-						// The new node is the master.  Replace.
-						addrs.set(i, a);
-					} else {
-						// The new node is the slave.  Do not add.
-					}
-					// In any case, we've found a previous node with
-					// the same group name.  So do not append the new node.
-					a = null;
-					break;
-				}
-			}
-			// We've never seen this group before.  Append it to the list.
-			if (a != null) {
-				addrs.add((InetSocketAddress)a);
-			}
-			*/
-			/* WHCHOI83_MEMCACHED_REPLICA_GROUP end */
-=======
 			ArcusReplNodeAddress a = ArcusReplNodeAddress.create(group, master, ipport);
 			addrs.add(a);
->>>>>>> 17dcd35c
 		}
 		return addrs;
 	}
@@ -165,10 +85,6 @@
 	static List<InetSocketAddress> getAddresses(String s) {
 		List<InetSocketAddress> list = null;
 
-<<<<<<< HEAD
-		/* WHCHOI83_MEMCACHED_REPLICA_GROUP start */
-=======
->>>>>>> 17dcd35c
 		try {
 			list = parseNodeNames(s);
 		} catch (Exception e) {
@@ -177,52 +93,16 @@
 									" addresses. cache_list=" + s + "\n" + e);
 			e.printStackTrace();
 			list = null;
-<<<<<<< HEAD
 		}
-		/* WHCHOI83_MEMCACHED_REPLICA_GROUP else */
-		/*
-		if (s.equals(CacheManager.FAKE_SERVER_NODE)) {
-			// Special case the empty cache_list.
-			// CacheMonitor adds one FAKE_SERVER_NODE to children before calling this method.
-		} else {
-			try {
-				list = parseNodeNames(s);
-			} catch (Exception e) {
-				// May see an exception if nodes do not follow the replication naming convention
-				ArcusClient.arcusLogger.error("Exception caught while parsing node" +
-											" addresses. cache_list=" + s + "\n" + e);
-				e.printStackTrace();
-				list = null;
-			}
-=======
->>>>>>> 17dcd35c
-		}
-		*/
-		/* WHCHOI83_MEMCACHED_REPLICA_GROUP end */
 		// Return at least one node in all cases.  Otherwise we may see unexpected null pointer
 		// exceptions throughout this client library...
 		if (list == null || list.size() == 0) {
 			list = new ArrayList<InetSocketAddress>(1);
-<<<<<<< HEAD
-			/* WHCHOI83_MEMCACHED_REPLICA_GROUP start */
 			list.add((InetSocketAddress)ArcusReplNodeAddress.createFake(null));
-			/* WHCHOI83_MEMCACHED_REPLICA_GROUP else */
-			/*
-			list.add((InetSocketAddress)
-				 ArcusReplNodeAddress.create("invalid", false, CacheManager.FAKE_SERVER_NODE));
-			*/
-			/* WHCHOI83_MEMCACHED_REPLICA_GROUP end */
-=======
-			list.add((InetSocketAddress)ArcusReplNodeAddress.createFake(null));
->>>>>>> 17dcd35c
 		}
 		return list;
 	}
 
-<<<<<<< HEAD
-	/* WHCHOI83_MEMCACHED_REPLICA_GROUP start */
-=======
->>>>>>> 17dcd35c
 	static Map<String, List<ArcusReplNodeAddress>> makeGroupAddrsList (
 											List<InetSocketAddress> addrs) {
 
@@ -280,9 +160,5 @@
 		}
 		return newAllGroups;
 	}
-<<<<<<< HEAD
-	/* WHCHOI83_MEMCACHED_REPLICA_GROUP end */
-=======
->>>>>>> 17dcd35c
 }
 /* ENABLE_REPLICATION end */